--- conflicted
+++ resolved
@@ -1466,11 +1466,7 @@
 	for (i = 0; i < MAX_OP; i++) {
 		args->txnspec.ops[i][OP_COUNT] = 0;
 	}
-<<<<<<< HEAD
-	args->client_threads_per_version = 0;
-=======
 	args->disable_ryw = 0;
->>>>>>> 645cfc85
 	return 0;
 }
 
@@ -1636,11 +1632,7 @@
 	printf("%-24s %s\n", "    --knobs=KNOBS", "Set client knobs");
 	printf("%-24s %s\n", "    --flatbuffers", "Use flatbuffers");
 	printf("%-24s %s\n", "    --streaming", "Streaming mode: all (default), iterator, small, medium, large, serial");
-<<<<<<< HEAD
-	printf("%-24s %s\n", "    --client_threads_per_version", "Spawns multiple worker threads for each version of the client that is loaded.  Setting this to a number greater than one implies disable_local_client.");
-=======
 	printf("%-24s %s\n", "    --disable_ryw", "Disable snapshot read-your-writes");
->>>>>>> 645cfc85
 }
 
 /* parse benchmark paramters */
@@ -1687,11 +1679,8 @@
 			                                    { "txntagging", required_argument, NULL, ARG_TXNTAGGING },
 			                                    { "txntagging_prefix", required_argument, NULL, ARG_TXNTAGGINGPREFIX },
 			                                    { "version", no_argument, NULL, ARG_VERSION },
-<<<<<<< HEAD
 												{ "client_threads_per_version", required_argument, NULL, ARG_CLIENT_THREADS_PER_VERSION },
-=======
 			                                    { "disable_ryw", no_argument, NULL, ARG_DISABLE_RYW },
->>>>>>> 645cfc85
 			                                    { NULL, 0, NULL, 0 }
 		};
 		idx = 0;
@@ -1850,17 +1839,12 @@
 			}
 			memcpy(args->txntagging_prefix, optarg, strlen(optarg));
 			break;
-<<<<<<< HEAD
-		}
-		case ARG_CLIENT_THREADS_PER_VERSION: {
+		case ARG_CLIENT_THREADS_PER_VERSION:
 			args->client_threads_per_version = atoi(optarg);
 			break;
-		}
-=======
 		case ARG_DISABLE_RYW:
 			args->disable_ryw = 1;
 			break;
->>>>>>> 645cfc85
 		}
 	}
 
