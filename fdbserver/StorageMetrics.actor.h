--- conflicted
+++ resolved
@@ -419,16 +419,11 @@
 	// Given a read hot shard, this function will divide the shard into chunks and find those chunks whose
 	// readBytes/sizeBytes exceeds the `readDensityRatio`. Please make sure to run unit tests
 	// `StorageMetricsSampleTests.txt` after change made.
-<<<<<<< HEAD
 	std::vector<ReadHotRangeWithMetrics> getReadHotRanges(KeyRangeRef shard, double readDensityRatio,
 	                                                      int64_t baseChunkSize,
 	                                                      int64_t minShardReadBandwidthPerKSeconds) {
 		std::vector<ReadHotRangeWithMetrics> toReturn;
-=======
-	std::vector<KeyRangeRef> getReadHotRanges(KeyRangeRef shard, double readDensityRatio, int64_t baseChunkSize,
-	                                          int64_t minShardReadBandwidthPerKSeconds) const {
-		std::vector<KeyRangeRef> toReturn;
->>>>>>> 17c1f0cc
+
 		double shardSize = (double)byteSample.getEstimate(shard);
 		int64_t shardReadBandwidth = bytesReadSample.getEstimate(shard);
 		if (shardReadBandwidth * SERVER_KNOBS->STORAGE_METRICS_AVERAGE_INTERVAL_PER_KSECONDS <=
