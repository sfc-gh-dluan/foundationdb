/*
 * KeyValueStoreMemory.actor.cpp
 *
 * This source file is part of the FoundationDB open source project
 *
 * Copyright 2013-2018 Apple Inc. and the FoundationDB project authors
 *
 * Licensed under the Apache License, Version 2.0 (the "License");
 * you may not use this file except in compliance with the License.
 * You may obtain a copy of the License at
 *
 *     http://www.apache.org/licenses/LICENSE-2.0
 *
 * Unless required by applicable law or agreed to in writing, software
 * distributed under the License is distributed on an "AS IS" BASIS,
 * WITHOUT WARRANTIES OR CONDITIONS OF ANY KIND, either express or implied.
 * See the License for the specific language governing permissions and
 * limitations under the License.
 */

#include "IKeyValueStore.h"
#include "IDiskQueue.h"
#include "flow/IndexedSet.h"
#include "flow/ActorCollection.h"
#include "fdbclient/Notified.h"
#include "fdbclient/SystemData.h"
#include "flow/actorcompiler.h"  // This must be the last #include.

#define OP_DISK_OVERHEAD (sizeof(OpHeader) + 1)

//Stored in the IndexedSets that hold the database.
//Each KeyValueMapPair is 32 bytes, excluding arena memory.
//It is stored in an IndexedSet<KeyValueMapPair, uint64_t>::Node, for a total size of 72 bytes.
struct KeyValueMapPair {
	Arena arena; //8 Bytes (excluding arena memory)
	KeyRef key; //12 Bytes
	ValueRef value; //12 Bytes

	void operator= ( KeyValueMapPair const& rhs ) { arena = rhs.arena; key = rhs.key; value = rhs.value; }
	KeyValueMapPair( KeyValueMapPair const& rhs ) : arena(rhs.arena), key(rhs.key), value(rhs.value) {}

	KeyValueMapPair(KeyRef key, ValueRef value) : arena(key.expectedSize() + value.expectedSize()), key(arena, key), value(arena, value) { }

	bool operator<(KeyValueMapPair const& r) const { return key < r.key; }
	bool operator==(KeyValueMapPair const& r) const { return key == r.key; }
	bool operator!=(KeyValueMapPair const& r) const { return key != r.key; }
};

template <class CompatibleWithKey>
bool operator<(KeyValueMapPair const& l, CompatibleWithKey const& r) { return l.key < r; }

template <class CompatibleWithKey>
bool operator<(CompatibleWithKey const& l, KeyValueMapPair const& r) { return l < r.key; }

extern bool noUnseed;

class KeyValueStoreMemory : public IKeyValueStore, NonCopyable {
public:
	KeyValueStoreMemory( IDiskQueue* log, UID id, int64_t memoryLimit, bool disableSnapshot, bool replaceContent, bool exactRecovery );

	// IClosable
	virtual Future<Void> getError() { return log->getError(); }
	virtual Future<Void> onClosed() { return log->onClosed(); }
	virtual void dispose() { recovering.cancel(); log->dispose(); delete this; }
	virtual void close() { recovering.cancel(); log->close(); delete this; }

	// IKeyValueStore
	virtual KeyValueStoreType getType() { return KeyValueStoreType::MEMORY; }

	int64_t getAvailableSize() {
		int64_t residentSize =
			data.sumTo(data.end()) +
			queue.totalSize() +  // doesn't account for overhead in queue
			transactionSize;

		return memoryLimit - residentSize;
	}

	virtual StorageBytes getStorageBytes() {
		StorageBytes diskQueueBytes = log->getStorageBytes();

		// Try to bound how many in-memory bytes we might need to write to disk if we commit() now
		int64_t uncommittedBytes = queue.totalSize() + transactionSize;

		//Check that we have enough space in memory and on disk
		int64_t freeSize = std::min(getAvailableSize(), diskQueueBytes.free / 4 - uncommittedBytes);
		int64_t availableSize = std::min(getAvailableSize(), diskQueueBytes.available / 4 - uncommittedBytes);
		int64_t totalSize = std::min(memoryLimit, diskQueueBytes.total / 4 - uncommittedBytes);

		return StorageBytes(std::max((int64_t)0, freeSize), std::max((int64_t)0, totalSize), diskQueueBytes.used,
		    std::max((int64_t)0, availableSize));
	}

	void semiCommit() {
		transactionSize += queue.totalSize();
		if(transactionSize > 0.5 * committedDataSize) {
			transactionIsLarge = true;
			TraceEvent("KVSMemSwitchingToLargeTransactionMode", id).detail("TransactionSize", transactionSize).detail("DataSize", committedDataSize);
			TEST(true); // KeyValueStoreMemory switching to large transaction mode
			TEST(committedDataSize > 1e3); // KeyValueStoreMemory switching to large transaction mode with committed data
		}

		int64_t bytesWritten = commit_queue(queue, true);
		committedWriteBytes += bytesWritten;
	}

	virtual void set(KeyValueRef keyValue, const Arena* arena) {
		//A commit that occurs with no available space returns Never, so we can throw out all modifications
		if(getAvailableSize() <= 0)
			return;

		if(transactionIsLarge) {
			KeyValueMapPair pair(keyValue.key, keyValue.value);
			data.insert(pair, pair.arena.getSize() + data.getElementBytes());
		}
		else {
			queue.set(keyValue, arena);
			if(recovering.isReady() && !disableSnapshot) {
				semiCommit();
			}
		}
	}

	virtual void clear(KeyRangeRef range, const Arena* arena) {
		//A commit that occurs with no available space returns Never, so we can throw out all modifications
		if(getAvailableSize() <= 0)
			return;

		if(transactionIsLarge) {
			data.erase(data.lower_bound(range.begin), data.lower_bound(range.end));
		}
		else {
			queue.clear(range, arena);
			if(recovering.isReady() && !disableSnapshot) {
				semiCommit();
			}
		}
	}

	virtual Future<Void> commit(bool sequential) {
		if(getAvailableSize() <= 0) {
			if(g_network->isSimulated()) { //FIXME: known bug in simulation we are supressing
				int unseed = noUnseed ? 0 : g_random->randomInt(0, 100001);
				TraceEvent(SevWarnAlways, "KeyValueStoreMemory_OutOfSpace", id);
				TraceEvent("ElapsedTime").detail("SimTime", now()).detail("RealTime", 0)
					.detail("RandomUnseed", unseed);
				flushAndExit(0);
			}
			TraceEvent(SevError, "KeyValueStoreMemory_OutOfSpace", id);
			return Never();
		}

		if(recovering.isError()) throw recovering.getError();
		if(!recovering.isReady())
			return waitAndCommit(this, sequential);

		if(!disableSnapshot && replaceContent && !firstCommitWithSnapshot) {
			transactionSize += SERVER_KNOBS->REPLACE_CONTENTS_BYTES;
			committedWriteBytes += SERVER_KNOBS->REPLACE_CONTENTS_BYTES;
			semiCommit();
		}

		if(transactionIsLarge) {
			fullSnapshot(data);
			resetSnapshot = true;
			committedWriteBytes = notifiedCommittedWriteBytes.get();
		}
		else {
			int64_t bytesWritten = commit_queue(queue, !disableSnapshot, sequential);
			if(!disableSnapshot) {
				committedWriteBytes += bytesWritten + OP_DISK_OVERHEAD; //OP_DISK_OVERHEAD is for the following log_op(OpCommit)
			}

			//If there have been no mutations since the last commit, do nothing
			if( notifiedCommittedWriteBytes.get() == committedWriteBytes )
				return Void();

			notifiedCommittedWriteBytes.set(committedWriteBytes);
		}

		if(disableSnapshot) {
			return Void();
		}

		log_op(OpCommit, StringRef(), StringRef());
		if(!transactionIsLarge) {
			committedWriteBytes += log->getCommitOverhead();
		}

		auto c = log->commit();

		committedDataSize = data.sumTo(data.end());
		transactionSize = 0;
		transactionIsLarge = false;
		firstCommitWithSnapshot = false;

		addActor.send( commitAndUpdateVersions( this, c, previousSnapshotEnd ) );
		return c;
	}

	virtual Future<Optional<Value>> readValue( KeyRef key, Optional<UID> debugID = Optional<UID>() ) {
		if(recovering.isError()) throw recovering.getError();
		if (!recovering.isReady()) return waitAndReadValue(this, key);

		auto it = data.find(key);
		if (it == data.end()) return Optional<Value>();
		return Optional<Value>(it->value);
	}

	virtual Future<Optional<Value>> readValuePrefix( KeyRef key, int maxLength, Optional<UID> debugID = Optional<UID>() ) {
		if(recovering.isError()) throw recovering.getError();
		if (!recovering.isReady()) return waitAndReadValuePrefix(this, key, maxLength);

		auto it = data.find(key);
		if (it == data.end()) return Optional<Value>();
		auto val = it->value;
		if(maxLength < val.size()) {
			return Optional<Value>(val.substr(0, maxLength));
		}
		else {
			return Optional<Value>(val);
		}
	}

	// If rowLimit>=0, reads first rows sorted ascending, otherwise reads last rows sorted descending
	// The total size of the returned value (less the last entry) will be less than byteLimit
	virtual Future<Standalone<VectorRef<KeyValueRef>>> readRange( KeyRangeRef keys, int rowLimit = 1<<30, int byteLimit = 1<<30 ) {
		if(recovering.isError()) throw recovering.getError();
		if (!recovering.isReady()) return waitAndReadRange(this, keys, rowLimit, byteLimit);

		Standalone<VectorRef<KeyValueRef>> result;
		if (rowLimit >= 0) {
			auto it = data.lower_bound(keys.begin);
			while (it!=data.end() && it->key < keys.end && rowLimit && byteLimit>=0) {
				byteLimit -= sizeof(KeyValueRef) + it->key.size() + it->value.size();
				result.push_back_deep( result.arena(), KeyValueRef(it->key, it->value) );
				++it;
				--rowLimit;
			}
		} else {
			rowLimit = -rowLimit;
			auto it = data.previous( data.lower_bound(keys.end) );
			while (it!=data.end() && it->key >= keys.begin && rowLimit && byteLimit>=0) {
				byteLimit -= sizeof(KeyValueRef) + it->key.size() + it->value.size();
				result.push_back_deep( result.arena(), KeyValueRef(it->key, it->value) );
				it = data.previous(it);
				--rowLimit;
			}
		}
		return result;
	}

	virtual void resyncLog() {
		ASSERT( recovering.isReady() );
		resetSnapshot = true;
		log_op(OpSnapshotAbort, StringRef(), StringRef());
	}

	virtual void enableSnapshot() {
		disableSnapshot = false;
	}

private:
	enum OpType {
		OpSet,
		OpClear,
		OpClearToEnd,
		OpSnapshotItem,
		OpSnapshotEnd,
		OpSnapshotAbort, // terminate an in progress snapshot in order to start a full snapshot
		OpCommit,        // only in log, not in queue
		OpRollback       // only in log, not in queue
	};

	struct OpRef {
		OpType op;
		StringRef p1, p2;
		OpRef() {}
		OpRef(Arena& a, OpRef const& o) : op(o.op), p1(a,o.p1), p2(a,o.p2) {}
		size_t expectedSize() {
			return p1.expectedSize() + p2.expectedSize();
		}
	};
	struct OpHeader {
		int op;
		int len1, len2;
	};

	struct OpQueue {
		OpQueue() : numBytes(0) { }

		int totalSize() const { return numBytes; }

		void clear() {
			numBytes = 0;
			operations = Standalone<VectorRef<OpRef>>();
			arenas.clear();
		}

		void rollback() {
			clear();
		}

		void set( KeyValueRef keyValue, const Arena* arena = NULL ) {
			queue_op(OpSet, keyValue.key, keyValue.value, arena);
		}

		void clear( KeyRangeRef range, const Arena* arena = NULL ) {
			queue_op(OpClear, range.begin, range.end, arena);
		}

		void clear_to_end( StringRef fromKey, const Arena* arena = NULL ) {
			queue_op(OpClearToEnd, fromKey, StringRef(), arena);
		}

		void queue_op( OpType op, StringRef p1, StringRef p2, const Arena* arena ) {
			numBytes += p1.size() + p2.size() + sizeof(OpHeader) + sizeof(OpRef);

			OpRef r; r.op = op; r.p1 = p1; r.p2 = p2;
			if(arena == NULL) {
				operations.push_back_deep( operations.arena(), r );
			} else {
				operations.push_back( operations.arena(), r );
				arenas.push_back(*arena);
			}
		}

		const OpRef* begin() {
			return operations.begin();
		}

		const OpRef* end() {
			return operations.end();
		}

		private:
			Standalone<VectorRef<OpRef>> operations;
			uint64_t numBytes;
			std::vector<Arena> arenas;
	};

	UID id;

	IndexedSet< KeyValueMapPair, uint64_t > data;

	OpQueue queue; // mutations not yet commit()ted
	IDiskQueue *log;
	Future<Void> recovering, snapshotting;
	int64_t committedWriteBytes;
	NotifiedVersion notifiedCommittedWriteBytes;
	Key recoveredSnapshotKey; // After recovery, the next key in the currently uncompleted snapshot
	IDiskQueue::location currentSnapshotEnd; //The end of the most recently completed snapshot (this snapshot cannot be discarded)
	IDiskQueue::location previousSnapshotEnd; //The end of the second most recently completed snapshot (on commit, this snapshot can be discarded)
	PromiseStream<Future<Void>> addActor;
	Future<Void> commitActors;

	int64_t committedDataSize;
	int64_t transactionSize;
	bool transactionIsLarge;

	bool resetSnapshot; //Set to true after a fullSnapshot is performed.  This causes the regular snapshot mechanism to restart
	bool disableSnapshot;
	bool replaceContent;
	bool firstCommitWithSnapshot;
	int snapshotCount;

	int64_t memoryLimit; //The upper limit on the memory used by the store (excluding, possibly, some clear operations)
	std::vector<std::pair<KeyValueMapPair, uint64_t>> dataSets;

	int64_t commit_queue(OpQueue &ops, bool log, bool sequential = false) {
		int64_t total = 0, count = 0;
		IDiskQueue::location log_location = 0;

		for(auto o = ops.begin(); o != ops.end(); ++o) {
			++count;
			total += o->p1.size() + o->p2.size() + OP_DISK_OVERHEAD;
			if (o->op == OpSet) {
				KeyValueMapPair pair(o->p1, o->p2);
				if(sequential) {
					dataSets.push_back(std::make_pair(pair, pair.arena.getSize() + data.getElementBytes()));
				} else {
					data.insert( pair, pair.arena.getSize() + data.getElementBytes() );
				}
			}
			else if (o->op == OpClear) {
				if(sequential) {
					data.insert(dataSets);
					dataSets.clear();
				}
				data.erase( data.lower_bound(o->p1), data.lower_bound(o->p2) );
			}
			else if (o->op == OpClearToEnd) {
				if(sequential) {
					data.insert(dataSets);
					dataSets.clear();
				}
				data.erase( data.lower_bound(o->p1), data.end() );
			}
			else ASSERT(false);
			if ( log )
				log_location = log_op( o->op, o->p1, o->p2 );
		}
		if(sequential) {
			data.insert(dataSets);
			dataSets.clear();
		}

		bool ok = count < 1e6;
		if( !ok ) {
			TraceEvent(/*ok ? SevInfo : */SevWarnAlways, "KVSMemCommit_queue", id)
				.detail("Bytes", total)
				.detail("Log", log)
				.detail("Ops", count)
				.detail("LastLoggedLocation", log_location)
				.detail("Details", count);
		}

		ops.clear();
		return total;
	}

	IDiskQueue::location log_op(OpType op, StringRef v1, StringRef v2) {
		OpHeader h = {(int)op, v1.size(), v2.size()};
		log->push( StringRef((const uint8_t*)&h, sizeof(h)) );
		log->push( v1 );
		log->push( v2 );
		return log->push( LiteralStringRef("\x01") ); // Changes here should be reflected in OP_DISK_OVERHEAD
	}

	ACTOR static Future<Void> recover( KeyValueStoreMemory* self, bool exactRecovery ) {
		// 'uncommitted' variables track something that might be rolled back by an OpRollback, and are copied into permanent variables
		// (in self) in OpCommit.  OpRollback does the reverse (copying the permanent versions over the uncommitted versions)
		// the uncommitted and committed variables should be equal initially (to whatever makes sense if there are no committed transactions recovered)
		state Key uncommittedNextKey = self->recoveredSnapshotKey;
		state IDiskQueue::location uncommittedPrevSnapshotEnd = self->previousSnapshotEnd = self->log->getNextReadLocation();  // not really, but popping up to here does nothing
		state IDiskQueue::location uncommittedSnapshotEnd = self->currentSnapshotEnd = uncommittedPrevSnapshotEnd;

		state int zeroFillSize = 0;
		state int dbgSnapshotItemCount=0;
		state int dbgSnapshotEndCount=0;
		state int dbgMutationCount=0;
		state int dbgCommitCount=0;
		state double startt = now();
		state UID dbgid = self->id;

		state Future<Void> loggingDelay = delay(1.0);

		state OpQueue recoveryQueue;
		state OpHeader h;

		TraceEvent("KVSMemRecoveryStarted", self->id)
			.detail("SnapshotEndLocation", uncommittedSnapshotEnd);

		try {
			loop {
				Standalone<StringRef> data = wait( self->log->readNext( sizeof(OpHeader) ) );
				if (data.size() != sizeof(OpHeader)) {
					if (data.size()) {
						TEST(true);  // zero fill partial header in KeyValueStoreMemory
						memset(&h, 0, sizeof(OpHeader));
						memcpy(&h, data.begin(), data.size());
						zeroFillSize = sizeof(OpHeader)-data.size() + h.len1 + h.len2 + 1;
					}
					TraceEvent("KVSMemRecoveryComplete", self->id)
						.detail("Reason", "Non-header sized data read")
						.detail("DataSize", data.size())
						.detail("ZeroFillSize", zeroFillSize)
						.detail("SnapshotEndLocation", uncommittedSnapshotEnd)
						.detail("NextReadLoc", self->log->getNextReadLocation());
					break;
				}
				h = *(OpHeader*)data.begin();
				Standalone<StringRef> data = wait( self->log->readNext( h.len1 + h.len2+1 ) );
				if (data.size() != h.len1 + h.len2 + 1) {
					zeroFillSize = h.len1 + h.len2 + 1 - data.size();
					TraceEvent("KVSMemRecoveryComplete", self->id)
						.detail("Reason", "data specified by header does not exist")
						.detail("DataSize", data.size())
						.detail("ZeroFillSize", zeroFillSize)
						.detail("SnapshotEndLocation", uncommittedSnapshotEnd)
						.detail("OpCode", h.op)
						.detail("NextReadLoc", self->log->getNextReadLocation());
					break;
				}

				if (data[data.size()-1]) {
					StringRef p1 = data.substr(0, h.len1);
					StringRef p2 = data.substr(h.len1, h.len2);

					if (h.op == OpSnapshotItem) { // snapshot data item
						/*if (p1 < uncommittedNextKey) {
							TraceEvent(SevError, "RecSnapshotBack", self->id)
								.detail("NextKey", printable(uncommittedNextKey))
								.detail("P1", printable(p1))
								.detail("Nextlocation", self->log->getNextReadLocation());
						}
						ASSERT( p1 >= uncommittedNextKey );*/
						if( p1 >= uncommittedNextKey )
							recoveryQueue.clear( KeyRangeRef(uncommittedNextKey, p1), &uncommittedNextKey.arena() ); //FIXME: Not sure what this line is for, is it necessary?
						recoveryQueue.set( KeyValueRef(p1, p2), &data.arena() );
						uncommittedNextKey = keyAfter(p1);
						++dbgSnapshotItemCount;
					} else if (h.op == OpSnapshotEnd || h.op == OpSnapshotAbort) { // snapshot complete
						TraceEvent("RecSnapshotEnd", self->id)
							.detail("NextKey", printable(uncommittedNextKey))
							.detail("Nextlocation", self->log->getNextReadLocation())
							.detail("IsSnapshotEnd", h.op == OpSnapshotEnd);

						if(h.op == OpSnapshotEnd) {
							uncommittedPrevSnapshotEnd = uncommittedSnapshotEnd;
							uncommittedSnapshotEnd = self->log->getNextReadLocation();
							recoveryQueue.clear_to_end( uncommittedNextKey, &uncommittedNextKey.arena() );
						}

						uncommittedNextKey = Key();
						++dbgSnapshotEndCount;
					} else if (h.op == OpSet) { // set mutation
						recoveryQueue.set( KeyValueRef(p1,p2), &data.arena() );
						++dbgMutationCount;
					} else if (h.op == OpClear) { // clear mutation
						recoveryQueue.clear( KeyRangeRef(p1,p2), &data.arena() );
						++dbgMutationCount;
					} else if (h.op == OpClearToEnd) { //clear all data from begin key to end
						recoveryQueue.clear_to_end( p1, &data.arena() );
					} else if (h.op == OpCommit) { // commit previous transaction
						self->commit_queue(recoveryQueue, false);
						++dbgCommitCount;
						self->recoveredSnapshotKey = uncommittedNextKey;
						self->previousSnapshotEnd = uncommittedPrevSnapshotEnd;
						self->currentSnapshotEnd = uncommittedSnapshotEnd;
					} else if (h.op == OpRollback) { // rollback previous transaction
						recoveryQueue.rollback();
						TraceEvent("KVSMemRecSnapshotRollback", self->id)
							.detail("NextKey", printable(uncommittedNextKey));
						uncommittedNextKey = self->recoveredSnapshotKey;
						uncommittedPrevSnapshotEnd = self->previousSnapshotEnd;
						uncommittedSnapshotEnd = self->currentSnapshotEnd;
					} else
						ASSERT(false);
				} else {
					TraceEvent("KVSMemRecoverySkippedZeroFill", self->id)
						.detail("PayloadSize", data.size())
						.detail("ExpectedSize", h.len1 + h.len2 + 1)
						.detail("OpCode", h.op)
						.detail("EndsAt", self->log->getNextReadLocation());
				}

				if (loggingDelay.isReady()) {
					TraceEvent("KVSMemRecoveryLogSnap", self->id)
						.detail("SnapshotItems", dbgSnapshotItemCount)
						.detail("SnapshotEnd", dbgSnapshotEndCount)
						.detail("Mutations", dbgMutationCount)
						.detail("Commits", dbgCommitCount)
						.detail("EndsAt", self->log->getNextReadLocation());
					loggingDelay = delay(1.0);
				}

				wait( yield() );
			}

			if (zeroFillSize) {
				if( exactRecovery ) {
					TraceEvent(SevError, "KVSMemExpectedExact", self->id);
					ASSERT(false);
				}

				TEST( true );  // Fixing a partial commit at the end of the KeyValueStoreMemory log
				for(int i=0; i<zeroFillSize; i++)
					self->log->push( StringRef((const uint8_t*)"",1) );
			}
			//self->rollback(); not needed, since we are about to discard anything left in the recoveryQueue
			//TraceEvent("KVSMemRecRollback", self->id).detail("QueueEmpty", data.size() == 0);
			// make sure that before any new operations are added to the log that all uncommitted operations are "rolled back"
			self->log_op( OpRollback, StringRef(), StringRef() );  // rollback previous transaction

			self->committedDataSize = self->data.sumTo(self->data.end());

			TraceEvent("KVSMemRecovered", self->id)
				.detail("SnapshotItems", dbgSnapshotItemCount)
				.detail("SnapshotEnd", dbgSnapshotEndCount)
				.detail("Mutations", dbgMutationCount)
				.detail("Commits", dbgCommitCount)
				.detail("TimeTaken", now()-startt);

			self->semiCommit();
			return Void();
		} catch( Error &e ) {
			bool ok = e.code() == error_code_operation_cancelled || e.code() == error_code_file_not_found;
			TraceEvent(ok ? SevInfo : SevError, "ErrorDuringRecovery", dbgid).error(e, true);
			throw e;
		}
	}

	//Snapshots an entire data set
	void fullSnapshot( IndexedSet< KeyValueMapPair, uint64_t> &snapshotData ) {
		previousSnapshotEnd = log_op(OpSnapshotAbort, StringRef(), StringRef());
		replaceContent = false;

		//Clear everything since we are about to write the whole database
		log_op(OpClearToEnd, allKeys.begin, StringRef());

		int count = 0;
		int64_t snapshotSize = 0;
		for(auto kv = snapshotData.begin(); kv != snapshotData.end(); ++kv) {
			log_op(OpSnapshotItem, kv->key, kv->value);
			snapshotSize += kv->key.size() + kv->value.size() + OP_DISK_OVERHEAD;
			++count;
		}

		TraceEvent("FullSnapshotEnd", id)
			.detail("PreviousSnapshotEndLoc", previousSnapshotEnd)
			.detail("SnapshotSize", snapshotSize)
			.detail("SnapshotElements", count);

		currentSnapshotEnd = log_op(OpSnapshotEnd, StringRef(), StringRef());
	}

	ACTOR static Future<Void> snapshot( KeyValueStoreMemory* self ) {
		wait(self->recovering);

		state Key nextKey = self->recoveredSnapshotKey;
		state bool nextKeyAfter = false; //setting this to true is equilvent to setting nextKey = keyAfter(nextKey)
		state uint64_t snapshotTotalWrittenBytes = 0;
		state int lastDiff = 0;
		state int snapItems = 0;
		state uint64_t snapshotBytes = 0;

		TraceEvent("KVSMemStartingSnapshot", self->id).detail("StartKey", printable(nextKey));

		loop {
			wait( self->notifiedCommittedWriteBytes.whenAtLeast( snapshotTotalWrittenBytes + 1 ) );

			if(self->resetSnapshot) {
				nextKey = Key();
				nextKeyAfter = false;
				snapItems = 0;
				snapshotBytes = 0;
				self->resetSnapshot = false;
			}

			auto next = nextKeyAfter ? self->data.upper_bound(nextKey) : self->data.lower_bound(nextKey);
			int diff = self->notifiedCommittedWriteBytes.get() - snapshotTotalWrittenBytes;
			if( diff > lastDiff && diff > 5e7 )
				TraceEvent(SevWarnAlways, "ManyWritesAtOnce", self->id)
					.detail("CommittedWrites", self->notifiedCommittedWriteBytes.get())
					.detail("SnapshotWrites", snapshotTotalWrittenBytes)
					.detail("Diff", diff)
					.detail("LastOperationWasASnapshot", nextKey == Key() && !nextKeyAfter);
			lastDiff = diff;

			if (next == self->data.end()) {
				auto thisSnapshotEnd = self->log_op( OpSnapshotEnd, StringRef(), StringRef() );
				//TraceEvent("SnapshotEnd", self->id)
				//	.detail("LastKey", printable(lastKey.present() ? lastKey.get() : LiteralStringRef("<none>")))
				//	.detail("CurrentSnapshotEndLoc", self->currentSnapshotEnd)
				//	.detail("PreviousSnapshotEndLoc", self->previousSnapshotEnd)
				//	.detail("ThisSnapshotEnd", thisSnapshotEnd)
				//	.detail("Items", snapItems)
				//	.detail("CommittedWrites", self->notifiedCommittedWriteBytes.get())
				//	.detail("SnapshotSize", snapshotBytes);

				ASSERT(thisSnapshotEnd >= self->currentSnapshotEnd);
				self->previousSnapshotEnd = self->currentSnapshotEnd;
				self->currentSnapshotEnd = thisSnapshotEnd;

				if(++self->snapshotCount == 2) {
					self->replaceContent = false;
				}
				nextKey = Key();
				nextKeyAfter = false;
				snapItems = 0;

				snapshotBytes = 0;

				snapshotTotalWrittenBytes += OP_DISK_OVERHEAD;
			} else {
				self->log_op( OpSnapshotItem, next->key, next->value );
				nextKey = next->key;
				nextKeyAfter = true;
				snapItems++;
				uint64_t opBytes = next->key.size() + next->value.size() + OP_DISK_OVERHEAD;
				snapshotBytes += opBytes;
				snapshotTotalWrittenBytes += opBytes;
			}
		}
	}

	ACTOR static Future<Optional<Value>> waitAndReadValue( KeyValueStoreMemory* self, Key key ) {
		wait( self->recovering );
		return self->readValue(key).get();
	}
	ACTOR static Future<Optional<Value>> waitAndReadValuePrefix( KeyValueStoreMemory* self, Key key, int maxLength) {
		wait( self->recovering );
		return self->readValuePrefix(key, maxLength).get();
	}
	ACTOR static Future<Standalone<VectorRef<KeyValueRef>>> waitAndReadRange( KeyValueStoreMemory* self, KeyRange keys, int rowLimit, int byteLimit ) {
		wait( self->recovering );
		return self->readRange(keys, rowLimit, byteLimit).get();
	}
	ACTOR static Future<Void> waitAndCommit(KeyValueStoreMemory* self, bool sequential) {
		wait(self->recovering);
		wait(self->commit(sequential));
		return Void();
	}
	ACTOR static Future<Void> commitAndUpdateVersions( KeyValueStoreMemory* self, Future<Void> commit, IDiskQueue::location location ) {
		wait( commit );
		self->log->pop(location);
		return Void();
	}
};

KeyValueStoreMemory::KeyValueStoreMemory( IDiskQueue* log, UID id, int64_t memoryLimit, bool disableSnapshot, bool replaceContent, bool exactRecovery )
	: log(log), id(id), previousSnapshotEnd(-1), currentSnapshotEnd(-1), resetSnapshot(false), memoryLimit(memoryLimit), committedWriteBytes(0),
	  committedDataSize(0), transactionSize(0), transactionIsLarge(false), disableSnapshot(disableSnapshot), replaceContent(replaceContent), snapshotCount(0), firstCommitWithSnapshot(true)
{
	recovering = recover( this, exactRecovery );
	snapshotting = snapshot( this );
	commitActors = actorCollection( addActor.getFuture() );
}

IKeyValueStore* keyValueStoreMemory( std::string const& basename, UID logID, int64_t memoryLimit, std::string ext ) {
	TraceEvent("KVSMemOpening", logID).detail("Basename", basename).detail("MemoryLimit", memoryLimit);
<<<<<<< HEAD
	IDiskQueue *log = openDiskQueue( basename, ext, logID);
	return new KeyValueStoreMemory( log, logID, memoryLimit, false, false );
=======
	IDiskQueue *log = openDiskQueue( basename, logID );
	return new KeyValueStoreMemory( log, logID, memoryLimit, false, false, false );
>>>>>>> 4d395090
}

IKeyValueStore* keyValueStoreLogSystem( class IDiskQueue* queue, UID logID, int64_t memoryLimit, bool disableSnapshot, bool replaceContent, bool exactRecovery ) {
	return new KeyValueStoreMemory( queue, logID, memoryLimit, disableSnapshot, replaceContent, exactRecovery );
}<|MERGE_RESOLUTION|>--- conflicted
+++ resolved
@@ -720,13 +720,8 @@
 
 IKeyValueStore* keyValueStoreMemory( std::string const& basename, UID logID, int64_t memoryLimit, std::string ext ) {
 	TraceEvent("KVSMemOpening", logID).detail("Basename", basename).detail("MemoryLimit", memoryLimit);
-<<<<<<< HEAD
 	IDiskQueue *log = openDiskQueue( basename, ext, logID);
-	return new KeyValueStoreMemory( log, logID, memoryLimit, false, false );
-=======
-	IDiskQueue *log = openDiskQueue( basename, logID );
 	return new KeyValueStoreMemory( log, logID, memoryLimit, false, false, false );
->>>>>>> 4d395090
 }
 
 IKeyValueStore* keyValueStoreLogSystem( class IDiskQueue* queue, UID logID, int64_t memoryLimit, bool disableSnapshot, bool replaceContent, bool exactRecovery ) {
