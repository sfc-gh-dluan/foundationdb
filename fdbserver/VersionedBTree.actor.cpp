--- conflicted
+++ resolved
@@ -2532,27 +2532,8 @@
 	                                                 PagerEventReasons reason,
 	                                                 unsigned int level,
 	                                                 PhysicalPageID pageID,
-<<<<<<< HEAD
 	                                                 int blockSize,
 	                                                 bool header) {
-=======
-	                                                 Reference<ArenaPage> page,
-	                                                 bool header = false) {
-
-		debug_printf("DWALPager(%s) op=%s %s ptr=%p\n",
-		             self->filename.c_str(),
-		             (header ? "writePhysicalHeader" : "writePhysical"),
-		             toString(pageID).c_str(),
-		             page->begin());
-
-		VALGRIND_MAKE_MEM_DEFINED(page->begin(), page->size());
-		page->updateChecksum(pageID);
-		debug_printf("DWALPager(%s) writePhysicalPage %s CalculatedChecksum=%x ChecksumInPage=%x\n",
-		             self->filename.c_str(),
-		             toString(pageID).c_str(),
-		             page->calculateChecksum(pageID),
-		             page->getChecksum());
->>>>>>> 020b02ea
 
 		state PriorityMultiLock::Lock lock = wait(self->ioLock.lock(header ? ioMaxPriority : ioMinPriority));
 		++g_redwoodMetrics.metric.pagerDiskWrite;
@@ -3648,11 +3629,7 @@
 #pragma pack(push, 1)
 	// Header is the format of page 0 of the database
 	struct Header {
-<<<<<<< HEAD
-		static constexpr int FORMAT_VERSION = 4;
-=======
 		static constexpr int FORMAT_VERSION = 6;
->>>>>>> 020b02ea
 		uint16_t formatVersion;
 		uint32_t queueCount;
 		uint32_t pageSize;
@@ -4817,11 +4794,7 @@
 
 	ACTOR static Future<Void> init_impl(VersionedBTree* self) {
 		wait(self->m_pager->init());
-<<<<<<< HEAD
-=======
-
 		self->m_pBuffer.reset(new MutationBuffer());
->>>>>>> 020b02ea
 		// TODO: Get actual max MetaKey size limit from Pager
 		self->m_headerSpace = self->m_pager->getUsablePageSize();
 		self->m_pHeader = (MetaKey*)new uint8_t[self->m_headerSpace];
@@ -4843,12 +4816,7 @@
 			self->m_pHeader->height = 1;
 			Reference<ArenaPage> page = self->m_pager->newPageBuffer();
 			makeEmptyRoot(page);
-<<<<<<< HEAD
 			self->m_pager->updatePage(PagerEventReasons::MetaData, nonBtreeLevel, newRoot, page);
-			self->m_pager->setCommitVersion(latest);
-=======
-			self->m_pager->updatePage(PagerEventReasons::MetaData, nonBtreeLevel, id, page);
->>>>>>> 020b02ea
 
 			LogicalPageID newQueuePage = wait(self->m_pager->newPageID());
 			self->m_lazyClearQueue.create(
