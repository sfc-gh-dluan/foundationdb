--- conflicted
+++ resolved
@@ -93,35 +93,19 @@
 // Only one actor can process mutations from the same file
 ACTOR static Future<Void> handleSendMutationVectorRequest(RestoreSendMutationVectorVersionedRequest req,
                                                           Reference<RestoreApplierData> self) {
-<<<<<<< HEAD
-	if (self->processedFileState.find(req.fileIndex) == self->processedFileState.end()) {
-		self->processedFileState.insert(std::make_pair(req.fileIndex, NotifiedVersion(0)));
-	}
-	state std::map<uint32_t, NotifiedVersion>::iterator curFileState = self->processedFileState.find(req.fileIndex);
-=======
 	// Assume: self->processedFileState[req.fileIndex] will not be erased while the actor is active.
 	// Note: Insert new items into processedFileState will not invalidate the reference.
 	state NotifiedVersion& curFilePos = self->processedFileState[req.fileIndex];
->>>>>>> fca9aab1
 
 	TraceEvent("FastRestore")
 	    .detail("ApplierNode", self->id())
 	    .detail("FileIndex", req.fileIndex)
-<<<<<<< HEAD
-	    .detail("ProcessedFileVersion", curFileState->second.get())
-	    .detail("Request", req.toString());
-
-	wait(curFileState->second.whenAtLeast(req.prevVersion));
-
-	if (curFileState->second.get() == req.prevVersion) {
-=======
 	    .detail("ProcessedFileVersion", curFilePos.get())
 	    .detail("Request", req.toString());
 
 	wait(curFilePos.whenAtLeast(req.prevVersion));
 
 	if (curFilePos.get() == req.prevVersion) {
->>>>>>> fca9aab1
 		// Applier will cache the mutations at each version. Once receive all mutations, applier will apply them to DB
 		state Version commitVersion = req.version;
 		VectorRef<MutationRef> mutations(req.mutations);
@@ -131,16 +115,6 @@
 		state int mIndex = 0;
 		for (mIndex = 0; mIndex < mutations.size(); mIndex++) {
 			MutationRef mutation = mutations[mIndex];
-<<<<<<< HEAD
-			TraceEvent(SevDebug, "FastRestore")
-			    .detail("ApplierNode", self->id())
-			    .detail("FileUID", req.fileIndex)
-			    .detail("Version", commitVersion)
-			    .detail("MutationReceived", mutation.toString());
-			self->kvOps[commitVersion].push_back_deep(self->kvOps[commitVersion].arena(), mutation);
-		}
-		curFileState->second.set(req.version);
-=======
 			// TraceEvent(SevDebug, "FastRestore")
 			//     .detail("ApplierNode", self->id())
 			//     .detail("FileUID", req.fileUID)
@@ -149,7 +123,6 @@
 			self->kvOps[commitVersion].push_back_deep(self->kvOps[commitVersion].arena(), mutation);
 		}
 		curFilePos.set(req.version);
->>>>>>> fca9aab1
 	}
 
 	req.reply.send(RestoreCommonReply(self->id()));
