--- conflicted
+++ resolved
@@ -971,23 +971,8 @@
 					                                              Optional<TenantName>(),
 					                                              Optional<TenantName>(),
 					                                              CLIENT_KNOBS->MAX_TENANTS_PER_CLUSTER + 1)));
-<<<<<<< HEAD
-					ASSERT_WE_THINK(!tenantResults.more &&
-					                tenantResults.results.size() <= CLIENT_KNOBS->MAX_TENANTS_PER_CLUSTER);
-					if (tenantResults.more || tenantResults.results.size() > CLIENT_KNOBS->MAX_TENANTS_PER_CLUSTER) {
-						TraceEvent(SevError, "BlobManagerTooManyTenants", bmData->id)
-						    .detail("Epoch", bmData->epoch)
-						    .detail("TenantCount", tenantResults.results.size());
-						wait(delay(600));
-						if (bmData->iAmReplaced.canBeSet()) {
-							bmData->iAmReplaced.sendError(internal_error());
-						}
-						throw internal_error();
-					}
-=======
 					ASSERT(tenantResults.results.size() <= CLIENT_KNOBS->MAX_TENANTS_PER_CLUSTER &&
 					       !tenantResults.more);
->>>>>>> 4091a567
 
 					std::vector<Key> prefixes;
 					for (auto& it : tenantResults.results) {
