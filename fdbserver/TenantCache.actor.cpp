/*
 * TenantCache.actor.cpp
 *
 * This source file is part of the FoundationDB open source project
 *
 * Copyright 2013-2022 Apple Inc. and the FoundationDB project authors
 *
 * Licensed under the Apache License, Version 2.0 (the "License");
 * you may not use this file except in compliance with the License.
 * You may obtain a copy of the License at
 *
 *     http://www.apache.org/licenses/LICENSE-2.0
 *
 * Unless required by applicable law or agreed to in writing, software
 * distributed under the License is distributed on an "AS IS" BASIS,
 * WITHOUT WARRANTIES OR CONDITIONS OF ANY KIND, either express or implied.
 * See the License for the specific language governing permissions and
 * limitations under the License.
 */

#include "fdbserver/DDTeamCollection.h"
#include "fdbserver/TenantCache.h"
#include <limits>
#include <string>
#include "flow/actorcompiler.h"

class TenantCacheImpl {

	ACTOR static Future<std::vector<std::pair<TenantName, TenantMapEntry>>> getTenantList(TenantCache* tenantCache,
	                                                                                      Transaction* tr) {
		tr->setOption(FDBTransactionOptions::READ_SYSTEM_KEYS);
		tr->setOption(FDBTransactionOptions::READ_LOCK_AWARE);

		KeyBackedRangeResult<std::pair<TenantName, TenantMapEntry>> tenantList =
		    wait(TenantMetadata::tenantMap.getRange(
<<<<<<< HEAD
		        tr, Optional<TenantName>(), Optional<TenantName>(), CLIENT_KNOBS->MAX_TENANTS_PER_CLUSTER));
		ASSERT(!tenantList.more && tenantList.results.size() <= CLIENT_KNOBS->MAX_TENANTS_PER_CLUSTER);
=======
		        tr, Optional<TenantName>(), Optional<TenantName>(), CLIENT_KNOBS->MAX_TENANTS_PER_CLUSTER + 1));
		ASSERT(tenantList.results.size() <= CLIENT_KNOBS->MAX_TENANTS_PER_CLUSTER && !tenantList.more);
>>>>>>> 4091a567

		return tenantList.results;
	}

public:
	ACTOR static Future<Void> build(TenantCache* tenantCache) {
		state Transaction tr(tenantCache->dbcx());

		TraceEvent(SevInfo, "BuildingTenantCache", tenantCache->id()).log();

		try {
			state std::vector<std::pair<TenantName, TenantMapEntry>> tenantList = wait(getTenantList(tenantCache, &tr));

			for (int i = 0; i < tenantList.size(); i++) {
				tenantCache->insert(tenantList[i].first, tenantList[i].second);

				TraceEvent(SevInfo, "TenantFound", tenantCache->id())
				    .detail("TenantName", tenantList[i].first)
				    .detail("TenantID", tenantList[i].second.id)
				    .detail("TenantPrefix", tenantList[i].second.prefix);
			}
		} catch (Error& e) {
			wait(tr.onError(e));
		}

		TraceEvent(SevInfo, "BuiltTenantCache", tenantCache->id()).log();

		return Void();
	}

	ACTOR static Future<Void> monitorTenantMap(TenantCache* tenantCache) {
		TraceEvent(SevInfo, "StartingTenantCacheMonitor", tenantCache->id()).log();

		state Transaction tr(tenantCache->dbcx());

		state double lastTenantListFetchTime = now();

		loop {
			try {
				if (now() - lastTenantListFetchTime > (2 * SERVER_KNOBS->TENANT_CACHE_LIST_REFRESH_INTERVAL)) {
					TraceEvent(SevWarn, "TenantListRefreshDelay", tenantCache->id()).log();
				}

				state std::vector<std::pair<TenantName, TenantMapEntry>> tenantList =
				    wait(getTenantList(tenantCache, &tr));

				tenantCache->startRefresh();
				bool tenantListUpdated = false;

				for (int i = 0; i < tenantList.size(); i++) {
					if (tenantCache->update(tenantList[i].first, tenantList[i].second)) {
						tenantListUpdated = true;
					}
				}

				if (tenantCache->cleanup()) {
					tenantListUpdated = true;
				}

				if (tenantListUpdated) {
					TraceEvent(SevInfo, "TenantCache", tenantCache->id()).detail("List", tenantCache->desc());
				}

				lastTenantListFetchTime = now();
				tr.reset();
				wait(delay(SERVER_KNOBS->TENANT_CACHE_LIST_REFRESH_INTERVAL));
			} catch (Error& e) {
				if (e.code() != error_code_actor_cancelled) {
					TraceEvent("TenantCacheGetTenantListError", tenantCache->id())
					    .errorUnsuppressed(e)
					    .suppressFor(1.0);
				}
				wait(tr.onError(e));
			}
		}
	}
};

void TenantCache::insert(TenantName& tenantName, TenantMapEntry& tenant) {
	KeyRef tenantPrefix(tenant.prefix.begin(), tenant.prefix.size());
	ASSERT(tenantCache.find(tenantPrefix) == tenantCache.end());

	TenantInfo tenantInfo(tenantName, tenant.id);
	tenantCache[tenantPrefix] = makeReference<TCTenantInfo>(tenantInfo, tenant.prefix);
	tenantCache[tenantPrefix]->updateCacheGeneration(generation);
}

void TenantCache::startRefresh() {
	ASSERT(generation < std::numeric_limits<uint64_t>::max());
	generation++;
}

void TenantCache::keep(TenantName& tenantName, TenantMapEntry& tenant) {
	KeyRef tenantPrefix(tenant.prefix.begin(), tenant.prefix.size());

	ASSERT(tenantCache.find(tenantPrefix) != tenantCache.end());
	tenantCache[tenantPrefix]->updateCacheGeneration(generation);
}

bool TenantCache::update(TenantName& tenantName, TenantMapEntry& tenant) {
	KeyRef tenantPrefix(tenant.prefix.begin(), tenant.prefix.size());

	if (tenantCache.find(tenantPrefix) != tenantCache.end()) {
		keep(tenantName, tenant);
		return false;
	}

	insert(tenantName, tenant);
	return true;
}

int TenantCache::cleanup() {
	int tenantsRemoved = 0;
	std::vector<Key> keysToErase;

	for (auto& t : tenantCache) {
		ASSERT(t.value->cacheGeneration() <= generation);
		if (t.value->cacheGeneration() != generation) {
			keysToErase.push_back(t.key);
		}
	}

	for (auto& k : keysToErase) {
		tenantCache.erase(k);
		tenantsRemoved++;
	}

	return tenantsRemoved;
}

std::string TenantCache::desc() const {
	std::string s("@Generation: ");
	s += std::to_string(generation) + " ";
	int count = 0;
	for (auto& [tenantPrefix, tenant] : tenantCache) {
		if (count) {
			s += ", ";
		}

		s += "Name: " + tenant->name().toString() + " Prefix: " + tenantPrefix.printable();
		count++;
	}

	return s;
}

bool TenantCache::isTenantKey(KeyRef key) const {
	auto it = tenantCache.lastLessOrEqual(key);
	if (it == tenantCache.end()) {
		return false;
	}

	if (!key.startsWith(it->key)) {
		return false;
	}

	return true;
}

Future<Void> TenantCache::build(Database cx) {
	return TenantCacheImpl::build(this);
}

Future<Void> TenantCache::monitorTenantMap() {
	return TenantCacheImpl::monitorTenantMap(this);
}

class TenantCacheUnitTest {
public:
	ACTOR static Future<Void> InsertAndTestPresence() {
		wait(Future<Void>(Void()));

		Database cx;
		TenantCache tenantCache(cx, UID(1, 0));

		constexpr static uint16_t tenantLimit = 64;

		uint16_t tenantCount = deterministicRandom()->randomInt(1, tenantLimit);
		uint16_t tenantNumber = deterministicRandom()->randomInt(0, std::numeric_limits<uint16_t>::max());

		for (uint16_t i = 0; i < tenantCount; i++) {
			TenantName tenantName(format("%s_%08d", "ddtc_test_tenant", tenantNumber + i));
			TenantMapEntry tenant(tenantNumber + i, TenantState::READY);
			tenantCache.insert(tenantName, tenant);
		}

		for (int i = 0; i < tenantLimit; i++) {
			Key k(format("%d", i));
			ASSERT(tenantCache.isTenantKey(k.withPrefix(TenantMapEntry::idToPrefix(tenantNumber + (i % tenantCount)))));
			ASSERT(!tenantCache.isTenantKey(k.withPrefix(allKeys.begin)));
			ASSERT(!tenantCache.isTenantKey(k));
		}

		return Void();
	}

	ACTOR static Future<Void> RefreshAndTestPresence() {
		wait(Future<Void>(Void()));

		Database cx;
		TenantCache tenantCache(cx, UID(1, 0));

		constexpr static uint16_t tenantLimit = 64;

		uint16_t tenantCount = deterministicRandom()->randomInt(1, tenantLimit);
		uint16_t tenantNumber = deterministicRandom()->randomInt(0, std::numeric_limits<uint16_t>::max());

		for (uint16_t i = 0; i < tenantCount; i++) {
			TenantName tenantName(format("%s_%08d", "ddtc_test_tenant", tenantNumber + i));
			TenantMapEntry tenant(tenantNumber + i, TenantState::READY);
			tenantCache.insert(tenantName, tenant);
		}

		uint16_t staleTenantFraction = deterministicRandom()->randomInt(1, 8);
		tenantCache.startRefresh();

		int keepCount = 0, removeCount = 0;
		for (int i = 0; i < tenantCount; i++) {
			uint16_t tenantOrdinal = tenantNumber + i;

			if (tenantOrdinal % staleTenantFraction != 0) {
				TenantName tenantName(format("%s_%08d", "ddtc_test_tenant", tenantOrdinal));
				TenantMapEntry tenant(tenantOrdinal, TenantState::READY);
				bool newTenant = tenantCache.update(tenantName, tenant);
				ASSERT(!newTenant);
				keepCount++;
			} else {
				removeCount++;
			}
		}
		int tenantsRemoved = tenantCache.cleanup();
		ASSERT(tenantsRemoved == removeCount);

		int keptCount = 0, removedCount = 0;
		for (int i = 0; i < tenantCount; i++) {
			uint16_t tenantOrdinal = tenantNumber + i;
			Key k(format("%d", i));
			if (tenantOrdinal % staleTenantFraction != 0) {
				ASSERT(tenantCache.isTenantKey(k.withPrefix(TenantMapEntry::idToPrefix(tenantOrdinal))));
				keptCount++;
			} else {
				ASSERT(!tenantCache.isTenantKey(k.withPrefix(TenantMapEntry::idToPrefix(tenantOrdinal))));
				removedCount++;
			}
		}

		ASSERT(keepCount == keptCount);
		ASSERT(removeCount == removedCount);

		return Void();
	}
};

TEST_CASE("/TenantCache/InsertAndTestPresence") {
	wait(TenantCacheUnitTest::InsertAndTestPresence());
	return Void();
}

TEST_CASE("/TenantCache/RefreshAndTestPresence") {
	wait(TenantCacheUnitTest::RefreshAndTestPresence());
	return Void();
}<|MERGE_RESOLUTION|>--- conflicted
+++ resolved
@@ -33,13 +33,8 @@
 
 		KeyBackedRangeResult<std::pair<TenantName, TenantMapEntry>> tenantList =
 		    wait(TenantMetadata::tenantMap.getRange(
-<<<<<<< HEAD
-		        tr, Optional<TenantName>(), Optional<TenantName>(), CLIENT_KNOBS->MAX_TENANTS_PER_CLUSTER));
-		ASSERT(!tenantList.more && tenantList.results.size() <= CLIENT_KNOBS->MAX_TENANTS_PER_CLUSTER);
-=======
 		        tr, Optional<TenantName>(), Optional<TenantName>(), CLIENT_KNOBS->MAX_TENANTS_PER_CLUSTER + 1));
 		ASSERT(tenantList.results.size() <= CLIENT_KNOBS->MAX_TENANTS_PER_CLUSTER && !tenantList.more);
->>>>>>> 4091a567
 
 		return tenantList.results;
 	}
