/*
 * DatabaseConfiguration.cpp
 *
 * This source file is part of the FoundationDB open source project
 *
 * Copyright 2013-2018 Apple Inc. and the FoundationDB project authors
 *
 * Licensed under the Apache License, Version 2.0 (the "License");
 * you may not use this file except in compliance with the License.
 * You may obtain a copy of the License at
 *
 *     http://www.apache.org/licenses/LICENSE-2.0
 *
 * Unless required by applicable law or agreed to in writing, software
 * distributed under the License is distributed on an "AS IS" BASIS,
 * WITHOUT WARRANTIES OR CONDITIONS OF ANY KIND, either express or implied.
 * See the License for the specific language governing permissions and
 * limitations under the License.
 */

#include "DatabaseConfiguration.h"
#include "fdbclient/SystemData.h"

DatabaseConfiguration::DatabaseConfiguration()
{
	resetInternal();
}

void DatabaseConfiguration::resetInternal() {
	// does NOT reset rawConfiguration
	initialized = false;
	masterProxyCount = resolverCount = desiredTLogCount = tLogWriteAntiQuorum = tLogReplicationFactor = durableStorageQuorum = storageTeamSize = -1;
	tLogDataStoreType = storageServerStoreType = KeyValueStoreType::END;
	autoMasterProxyCount = CLIENT_KNOBS->DEFAULT_AUTO_PROXIES;
	autoResolverCount = CLIENT_KNOBS->DEFAULT_AUTO_RESOLVERS;
	autoDesiredTLogCount = CLIENT_KNOBS->DEFAULT_AUTO_LOGS;
	regions.clear();
	tLogPolicy = storagePolicy = remoteTLogPolicy = IRepPolicyRef();

	remoteDesiredTLogCount = desiredLogRouterCount = -1;
	remoteTLogReplicationFactor = 0;
}

void parse( int* i, ValueRef const& v ) {
	// FIXME: Sanity checking
	*i = atoi(v.toString().c_str());
}

void parseReplicationPolicy(IRepPolicyRef* policy, ValueRef const& v) {
	BinaryReader reader(v, IncludeVersion());
	serializeReplicationPolicy(reader, *policy);
}

void parse( std::vector<RegionInfo>* regions, ValueRef const& v ) {
	try {
		StatusObject statusObj = BinaryReader::fromStringRef<StatusObject>(v, IncludeVersion());
		StatusArray regionArray = statusObj["regions"].get_array();
		regions->clear();
		for (StatusObjectReader dc : regionArray) {
			RegionInfo info;
			std::string idStr;
			dc.get("id", idStr);
			info.dcId = idStr;
			dc.get("priority", info.priority);
			dc.tryGet("satellite_logs", info.satelliteDesiredTLogCount);
			std::string satelliteReplication;
			if(dc.tryGet("satellite_redundancy_mode", satelliteReplication)) {
				if(satelliteReplication == "one_satellite_single") {
					info.satelliteTLogReplicationFactor = 1;
					info.satelliteTLogUsableDcs = 1;
					info.satelliteTLogWriteAntiQuorum = 0;
					info.satelliteTLogPolicy = IRepPolicyRef(new PolicyOne());
				} else if(satelliteReplication == "one_satellite_double") {
					info.satelliteTLogReplicationFactor = 2;
					info.satelliteTLogUsableDcs = 1;
					info.satelliteTLogWriteAntiQuorum = 0;
					info.satelliteTLogPolicy = IRepPolicyRef(new PolicyAcross(2, "zoneid", IRepPolicyRef(new PolicyOne())));
				} else if(satelliteReplication == "one_satellite_triple") {
					info.satelliteTLogReplicationFactor = 3;
					info.satelliteTLogUsableDcs = 1;
					info.satelliteTLogWriteAntiQuorum = 0;
					info.satelliteTLogPolicy = IRepPolicyRef(new PolicyAcross(3, "zoneid", IRepPolicyRef(new PolicyOne())));
				} else if(satelliteReplication == "two_satellite_safe") {
					info.satelliteTLogReplicationFactor = 4;
					info.satelliteTLogUsableDcs = 2;
					info.satelliteTLogWriteAntiQuorum = 0;
					info.satelliteTLogPolicy = IRepPolicyRef(new PolicyAcross(2, "dcid", IRepPolicyRef(new PolicyAcross(2, "zoneid", IRepPolicyRef(new PolicyOne())))));
				} else if(satelliteReplication == "two_satellite_fast") {
					info.satelliteTLogReplicationFactor = 4;
					info.satelliteTLogUsableDcs = 2;
					info.satelliteTLogWriteAntiQuorum = 2;
					info.satelliteTLogPolicy = IRepPolicyRef(new PolicyAcross(2, "dcid", IRepPolicyRef(new PolicyAcross(2, "zoneid", IRepPolicyRef(new PolicyOne())))));
				} else {
					throw invalid_option();
				}
			}
			dc.tryGet("satellite_log_replicas", info.satelliteTLogReplicationFactor);
			dc.tryGet("satellite_usable_dcs", info.satelliteTLogUsableDcs);
			dc.tryGet("satellite_anti_quorum", info.satelliteTLogWriteAntiQuorum);
			json_spirit::mArray satellites;
			if( dc.tryGet("satellites", satellites) ) {
				for (StatusObjectReader s : satellites) {
					SatelliteInfo satInfo;
					std::string sidStr;
					s.get("id", sidStr);
					satInfo.dcId = sidStr;
					s.get("priority", satInfo.priority);
					info.satellites.push_back(satInfo);
				}
				std::sort(info.satellites.begin(), info.satellites.end(), SatelliteInfo::sort_by_priority() );
			}
			regions->push_back(info);
		}
		std::sort(regions->begin(), regions->end(), RegionInfo::sort_by_priority() );
	} catch( Error &e ) {
		regions->clear();
		return;
	}
}

void DatabaseConfiguration::setDefaultReplicationPolicy() {
	if(!storagePolicy) {
		storagePolicy = IRepPolicyRef(new PolicyAcross(storageTeamSize, "zoneid", IRepPolicyRef(new PolicyOne())));
	}
	if(!tLogPolicy) {
		tLogPolicy = IRepPolicyRef(new PolicyAcross(tLogReplicationFactor, "zoneid", IRepPolicyRef(new PolicyOne())));
	}
	if(remoteTLogReplicationFactor > 0 && !remoteTLogPolicy) {
		remoteTLogPolicy = IRepPolicyRef(new PolicyAcross(remoteTLogReplicationFactor, "zoneid", IRepPolicyRef(new PolicyOne())));
	}
	for(auto& r : regions) {
		if(r.satelliteTLogReplicationFactor > 0 && !r.satelliteTLogPolicy) {
			r.satelliteTLogPolicy = IRepPolicyRef(new PolicyAcross(r.satelliteTLogReplicationFactor, "zoneid", IRepPolicyRef(new PolicyOne())));
		}
	}
}

bool DatabaseConfiguration::isValid() const {
	if( !(initialized &&
		tLogWriteAntiQuorum >= 0 &&
		tLogReplicationFactor >= 1 &&
		durableStorageQuorum >= 1 &&
		storageTeamSize >= 1 &&
		getDesiredProxies() >= 1 &&
		getDesiredLogs() >= 1 &&
		getDesiredResolvers() >= 1 &&
		durableStorageQuorum <= storageTeamSize &&
		tLogDataStoreType != KeyValueStoreType::END &&
		storageServerStoreType != KeyValueStoreType::END &&
		autoMasterProxyCount >= 1 &&
		autoResolverCount >= 1 &&
		autoDesiredTLogCount >= 1 &&
		storagePolicy &&
		tLogPolicy &&
		getDesiredRemoteLogs() >= 1 &&
		getDesiredLogRouters() >= 1 &&
		remoteTLogReplicationFactor >= 0 &&
		regions.size() <= 2 &&
		( remoteTLogReplicationFactor == 0 || ( remoteTLogPolicy && regions.size() == 2 && durableStorageQuorum == storageTeamSize ) ) ) ) {
		return false;
	}

	std::set<Key> dcIds;
	std::set<int> priorities;
	dcIds.insert(Key());
	for(auto& r : regions) {
		if( !(!dcIds.count(r.dcId) &&
			!priorities.count(r.priority) &&
			r.satelliteTLogReplicationFactor >= 0 &&
			r.satelliteTLogWriteAntiQuorum >= 0 &&
			r.satelliteTLogUsableDcs >= 0 &&
			( r.satelliteTLogReplicationFactor == 0 || ( r.satelliteTLogPolicy && r.satellites.size() ) ) ) ) {
			return false;
		}
		dcIds.insert(r.dcId);
		priorities.insert(r.priority);
		for(auto& s : r.satellites) {
			if(dcIds.count(s.dcId)) {
				return false;
			}
			dcIds.insert(s.dcId);
		}
	}

	return true;
}

StatusObject DatabaseConfiguration::toJSON(bool noPolicies) const {
	StatusObject result;

	if( initialized ) {
		std::string tlogInfo = tLogPolicy->info();
		std::string storageInfo = storagePolicy->info();
		bool customRedundancy = false;
		if( durableStorageQuorum == storageTeamSize && tLogWriteAntiQuorum == 0 ) {
			if( tLogReplicationFactor == 1 && durableStorageQuorum == 1 ) {
				result["redundancy_mode"] = "single";
			} else if( tLogReplicationFactor == 2 && durableStorageQuorum == 2 ) {
				result["redundancy_mode"] = "double";
<<<<<<< HEAD
			} else if( tLogReplicationFactor == 3 && durableStorageQuorum == 3 && tlogInfo == "((dcid^3 x 1) & (zoneid^3 x 1))" && storageInfo == "((dcid^3 x 1) & (zoneid^3 x 1))" ) {
=======
			else if( tLogReplicationFactor == 4 && durableStorageQuorum == 6 && tlogInfo == "dcid^2 x zoneid^2 x 1" && storageInfo == "dcid^3 x zoneid^2 x 1" )
>>>>>>> 32ce94c2
				result["redundancy_mode"] = "three_datacenter";
			} else if( tLogReplicationFactor == 3 && durableStorageQuorum == 3 ) {
				result["redundancy_mode"] = "triple";
			} else if( tLogReplicationFactor == 4 && durableStorageQuorum == 3 && tlogInfo == "data_hall^2 x zoneid^2 x 1" && storageInfo == "data_hall^3 x 1" ) {
				result["redundancy_mode"] = "three_data_hall";
<<<<<<< HEAD
			} else if( tLogReplicationFactor == 4 && durableStorageQuorum == 6 && tlogInfo == "dcid^2 x zoneid^2 x 1" && storageInfo == "dcid^3 x zoneid^2 x 1" ) {
				result["redundancy_mode"] = "multi_dc";
			} else {
				customRedundancy = true;
			}
		} else {
			customRedundancy = true;
		}

		if(customRedundancy) {
			result["storage_replicas"] = storageTeamSize;
			result["storage_quorum"] = durableStorageQuorum;
			result["log_replicas"] = tLogReplicationFactor;
			result["log_anti_quorum"] = tLogWriteAntiQuorum;
			if(!noPolicies) result["storage_replication_policy"] = storagePolicy->info();
			if(!noPolicies)  result["log_replication_policy"] = tLogPolicy->info();
		}
=======
			else
				result["redundancy_mode"] = "custom";
		} else
			result["redundancy_mode"] = "custom";
>>>>>>> 32ce94c2

		if( tLogDataStoreType == KeyValueStoreType::SSD_BTREE_V1 && storageServerStoreType == KeyValueStoreType::SSD_BTREE_V1) {
			result["storage_engine"] = "ssd-1";
		} else if (tLogDataStoreType == KeyValueStoreType::SSD_BTREE_V2 && storageServerStoreType == KeyValueStoreType::SSD_BTREE_V2) {
			result["storage_engine"] = "ssd-2";
		} else if( tLogDataStoreType == KeyValueStoreType::MEMORY && storageServerStoreType == KeyValueStoreType::MEMORY ) {
			result["storage_engine"] = "memory";
		}

		if( remoteTLogReplicationFactor == 0 ) {
			result["remote_redundancy_mode"] = "remote_none";
		} else if( remoteTLogReplicationFactor == 1 ) {
			result["remote_redundancy_mode"] = "remote_single";
		} else if( remoteTLogReplicationFactor == 2 ) {
			result["remote_redundancy_mode"] = "remote_double";
		} else if( remoteTLogReplicationFactor == 3 ) {
			result["remote_redundancy_mode"] = "remote_triple";
		} else {
			result["remote_log_replicas"] = remoteTLogReplicationFactor;
			if(noPolicies && remoteTLogPolicy) result["remote_log_policy"] = remoteTLogPolicy->info();
		}

		if(regions.size()) {
			StatusArray regionArr;
			for(auto& r : regions) {
				StatusObject dcObj;
				dcObj["id"] = r.dcId.toString();
				dcObj["priority"] = r.priority;

				if(r.satelliteTLogReplicationFactor == 1 && r.satelliteTLogUsableDcs == 1 && r.satelliteTLogWriteAntiQuorum == 0) {
					dcObj["satellite_redundancy_mode"] = "one_satellite_single";
				} else if(r.satelliteTLogReplicationFactor == 2 && r.satelliteTLogUsableDcs == 1 && r.satelliteTLogWriteAntiQuorum == 0) {
					dcObj["satellite_redundancy_mode"] = "one_satellite_double";
				} else if(r.satelliteTLogReplicationFactor == 3 && r.satelliteTLogUsableDcs == 1 && r.satelliteTLogWriteAntiQuorum == 0) {
					dcObj["satellite_redundancy_mode"] = "one_satellite_triple";
				} else if(r.satelliteTLogReplicationFactor == 4 && r.satelliteTLogUsableDcs == 2 && r.satelliteTLogWriteAntiQuorum == 0) {
					dcObj["satellite_redundancy_mode"] = "two_satellite_safe";
				} else if(r.satelliteTLogReplicationFactor == 4 && r.satelliteTLogUsableDcs == 2 && r.satelliteTLogWriteAntiQuorum == 2) {
					dcObj["satellite_redundancy_mode"] = "two_satellite_fast";
				} else if(r.satelliteTLogReplicationFactor != 0) {
					dcObj["satellite_log_replicas"] = r.satelliteTLogReplicationFactor;
					dcObj["satellite_usable_dcs"] = r.satelliteTLogUsableDcs;
					dcObj["satellite_anti_quorum"] = r.satelliteTLogWriteAntiQuorum;
					if(r.satelliteTLogPolicy) dcObj["satellite_log_policy"] = r.satelliteTLogPolicy->info();
				}

				if( r.satelliteDesiredTLogCount != -1 ) {
					dcObj["satellite_logs"] = r.satelliteDesiredTLogCount;
				}

				if(r.satellites.size()) {
					StatusArray satellitesArr;
					for(auto& s : r.satellites) {
						StatusObject satObj;
						satObj["id"] = s.dcId.toString();
						satObj["priority"] = s.priority;

						satellitesArr.push_back(satObj);
					}
					dcObj["satellites"] = satellitesArr;
				}

				regionArr.push_back(dcObj);
			}
			result["regions"] = regionArr;
		}

		if( desiredTLogCount != -1 ) {
			result["logs"] = desiredTLogCount;
		}
		if( masterProxyCount != -1 ) {
			result["proxies"] = masterProxyCount;
		}
		if( resolverCount != -1 ) {
			result["resolvers"] = resolverCount;
		}
		if( remoteDesiredTLogCount != -1 ) {
			result["remote_logs"] = remoteDesiredTLogCount;
		}
		if( desiredLogRouterCount != -1 ) {
			result["log_routers"] = desiredLogRouterCount;
		}
		if( autoMasterProxyCount != CLIENT_KNOBS->DEFAULT_AUTO_PROXIES ) {
			result["auto_proxies"] = autoMasterProxyCount;
		}
		if (autoResolverCount != CLIENT_KNOBS->DEFAULT_AUTO_RESOLVERS) {
			result["auto_resolvers"] = autoResolverCount;
		}
		if (autoDesiredTLogCount != CLIENT_KNOBS->DEFAULT_AUTO_LOGS) {
			result["auto_logs"] = autoDesiredTLogCount;
		}
	}

	return result;
}

std::string DatabaseConfiguration::toString() const {
	return json_spirit::write_string(json_spirit::mValue(toJSON()), json_spirit::Output_options::none);
}

bool DatabaseConfiguration::setInternal(KeyRef key, ValueRef value) {
	KeyRef ck = key.removePrefix( configKeysPrefix );
	int type;

	if (ck == LiteralStringRef("initialized")) initialized = true;
	else if (ck == LiteralStringRef("proxies")) parse(&masterProxyCount, value);
	else if (ck == LiteralStringRef("resolvers")) parse(&resolverCount, value);
	else if (ck == LiteralStringRef("logs")) parse(&desiredTLogCount, value);
	else if (ck == LiteralStringRef("log_replicas")) parse(&tLogReplicationFactor, value);
	else if (ck == LiteralStringRef("log_anti_quorum")) parse(&tLogWriteAntiQuorum, value);
	else if (ck == LiteralStringRef("storage_quorum")) parse(&durableStorageQuorum, value);
	else if (ck == LiteralStringRef("storage_replicas")) parse(&storageTeamSize, value);
	else if (ck == LiteralStringRef("log_engine")) { parse((&type), value); tLogDataStoreType = (KeyValueStoreType::StoreType)type; }
	else if (ck == LiteralStringRef("storage_engine")) { parse((&type), value); storageServerStoreType = (KeyValueStoreType::StoreType)type; }
	else if (ck == LiteralStringRef("auto_proxies")) parse(&autoMasterProxyCount, value);
	else if (ck == LiteralStringRef("auto_resolvers")) parse(&autoResolverCount, value);
	else if (ck == LiteralStringRef("auto_logs")) parse(&autoDesiredTLogCount, value);
	else if (ck == LiteralStringRef("storage_replication_policy")) parseReplicationPolicy(&storagePolicy, value);
	else if (ck == LiteralStringRef("log_replication_policy")) parseReplicationPolicy(&tLogPolicy, value);
	else if (ck == LiteralStringRef("remote_logs")) parse(&remoteDesiredTLogCount, value);
	else if (ck == LiteralStringRef("remote_log_replicas")) parse(&remoteTLogReplicationFactor, value);
	else if (ck == LiteralStringRef("remote_log_policy")) parseReplicationPolicy(&remoteTLogPolicy, value);
	else if (ck == LiteralStringRef("log_routers")) parse(&desiredLogRouterCount, value);
	else if (ck == LiteralStringRef("regions")) parse(&regions, value);
	else return false;
	return true;  // All of the above options currently require recovery to take effect
}

inline static KeyValueRef * lower_bound( VectorRef<KeyValueRef> & config, KeyRef const& key ) {
	return std::lower_bound( config.begin(), config.end(), KeyValueRef(key, ValueRef()), KeyValueRef::OrderByKey() );
}
inline static KeyValueRef const* lower_bound( VectorRef<KeyValueRef> const& config, KeyRef const& key ) {
	return lower_bound( const_cast<VectorRef<KeyValueRef> &>(config), key );
}

void DatabaseConfiguration::applyMutation( MutationRef m ) {
	if( m.type == MutationRef::SetValue && m.param1.startsWith(configKeysPrefix) ) {
		set(m.param1, m.param2);
	} else if( m.type == MutationRef::ClearRange ) {
		KeyRangeRef range(m.param1, m.param2);
		if( range.intersects( configKeys ) ) {
			clear(range & configKeys);
		}
	}
}

bool DatabaseConfiguration::set(KeyRef key, ValueRef value) {
	makeConfigurationMutable();
	mutableConfiguration.get()[ key.toString() ] = value.toString();
	return setInternal(key,value);
}

bool DatabaseConfiguration::clear( KeyRangeRef keys ) {
	makeConfigurationMutable();
	auto& mc = mutableConfiguration.get();
	mc.erase( mc.lower_bound( keys.begin.toString() ), mc.lower_bound( keys.end.toString() ) );

	// FIXME: More efficient
	bool wasValid = isValid();
	resetInternal();
	for(auto c = mc.begin(); c != mc.end(); ++c)
		setInternal(c->first, c->second);
	return wasValid && !isValid();
}

Optional<ValueRef> DatabaseConfiguration::get( KeyRef key ) const {
	if (mutableConfiguration.present()) {
		auto i = mutableConfiguration.get().find(key.toString());
		if (i == mutableConfiguration.get().end()) return Optional<ValueRef>();
		return ValueRef(i->second);
	} else {
		auto i = lower_bound(rawConfiguration, key);
		if (i == rawConfiguration.end() || i->key != key) return Optional<ValueRef>();
		return i->value;
	}
}

bool DatabaseConfiguration::isExcludedServer( NetworkAddress a ) const {
	return get( encodeExcludedServersKey( AddressExclusion(a.ip, a.port) ) ).present() ||
		get( encodeExcludedServersKey( AddressExclusion(a.ip) ) ).present();
}
std::set<AddressExclusion> DatabaseConfiguration::getExcludedServers() const {
	const_cast<DatabaseConfiguration*>(this)->makeConfigurationImmutable();
	std::set<AddressExclusion> addrs;
	for( auto i = lower_bound(rawConfiguration, excludedServersKeys.begin); i != rawConfiguration.end() && i->key < excludedServersKeys.end; ++i ) {
		AddressExclusion a = decodeExcludedServersKey( i->key );
		if (a.isValid()) addrs.insert(a);
	}
	return addrs;
}

void DatabaseConfiguration::makeConfigurationMutable() {
	if (mutableConfiguration.present()) return;
	mutableConfiguration = std::map<std::string,std::string>();
	auto& mc = mutableConfiguration.get();
	for(auto r = rawConfiguration.begin(); r != rawConfiguration.end(); ++r)
		mc[ r->key.toString() ] = r->value.toString();
	rawConfiguration = Standalone<VectorRef<KeyValueRef>>();
}

void DatabaseConfiguration::makeConfigurationImmutable() {
	if (!mutableConfiguration.present()) return;
	auto & mc = mutableConfiguration.get();
	rawConfiguration = Standalone<VectorRef<KeyValueRef>>();
	rawConfiguration.resize( rawConfiguration.arena(), mc.size() );
	int i = 0;
	for(auto r = mc.begin(); r != mc.end(); ++r)
		rawConfiguration[i++] = KeyValueRef( rawConfiguration.arena(), KeyValueRef( r->first, r->second ) );
	mutableConfiguration = Optional<std::map<std::string,std::string>>();
}<|MERGE_RESOLUTION|>--- conflicted
+++ resolved
@@ -197,19 +197,12 @@
 				result["redundancy_mode"] = "single";
 			} else if( tLogReplicationFactor == 2 && durableStorageQuorum == 2 ) {
 				result["redundancy_mode"] = "double";
-<<<<<<< HEAD
-			} else if( tLogReplicationFactor == 3 && durableStorageQuorum == 3 && tlogInfo == "((dcid^3 x 1) & (zoneid^3 x 1))" && storageInfo == "((dcid^3 x 1) & (zoneid^3 x 1))" ) {
-=======
-			else if( tLogReplicationFactor == 4 && durableStorageQuorum == 6 && tlogInfo == "dcid^2 x zoneid^2 x 1" && storageInfo == "dcid^3 x zoneid^2 x 1" )
->>>>>>> 32ce94c2
+			} else if( tLogReplicationFactor == 4 && durableStorageQuorum == 6 && tlogInfo == "dcid^2 x zoneid^2 x 1" && storageInfo == "dcid^3 x zoneid^2 x 1" ) {
 				result["redundancy_mode"] = "three_datacenter";
 			} else if( tLogReplicationFactor == 3 && durableStorageQuorum == 3 ) {
 				result["redundancy_mode"] = "triple";
 			} else if( tLogReplicationFactor == 4 && durableStorageQuorum == 3 && tlogInfo == "data_hall^2 x zoneid^2 x 1" && storageInfo == "data_hall^3 x 1" ) {
 				result["redundancy_mode"] = "three_data_hall";
-<<<<<<< HEAD
-			} else if( tLogReplicationFactor == 4 && durableStorageQuorum == 6 && tlogInfo == "dcid^2 x zoneid^2 x 1" && storageInfo == "dcid^3 x zoneid^2 x 1" ) {
-				result["redundancy_mode"] = "multi_dc";
 			} else {
 				customRedundancy = true;
 			}
@@ -225,12 +218,6 @@
 			if(!noPolicies) result["storage_replication_policy"] = storagePolicy->info();
 			if(!noPolicies)  result["log_replication_policy"] = tLogPolicy->info();
 		}
-=======
-			else
-				result["redundancy_mode"] = "custom";
-		} else
-			result["redundancy_mode"] = "custom";
->>>>>>> 32ce94c2
 
 		if( tLogDataStoreType == KeyValueStoreType::SSD_BTREE_V1 && storageServerStoreType == KeyValueStoreType::SSD_BTREE_V1) {
 			result["storage_engine"] = "ssd-1";
