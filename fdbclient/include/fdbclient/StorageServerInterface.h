/*
 * StorageServerInterface.h
 *
 * This source file is part of the FoundationDB open source project
 *
 * Copyright 2013-2022 Apple Inc. and the FoundationDB project authors
 *
 * Licensed under the Apache License, Version 2.0 (the "License");
 * you may not use this file except in compliance with the License.
 * You may obtain a copy of the License at
 *
 *     http://www.apache.org/licenses/LICENSE-2.0
 *
 * Unless required by applicable law or agreed to in writing, software
 * distributed under the License is distributed on an "AS IS" BASIS,
 * WITHOUT WARRANTIES OR CONDITIONS OF ANY KIND, either express or implied.
 * See the License for the specific language governing permissions and
 * limitations under the License.
 */

#ifndef FDBCLIENT_STORAGESERVERINTERFACE_H
#define FDBCLIENT_STORAGESERVERINTERFACE_H
#pragma once

#include "fdbclient/FDBTypes.h"
#include "fdbclient/StorageCheckpoint.h"
#include "fdbclient/StorageServerShard.h"
#include "fdbrpc/Locality.h"
#include "fdbrpc/QueueModel.h"
#include "fdbrpc/fdbrpc.h"
#include "fdbrpc/LoadBalance.actor.h"
#include "fdbrpc/Stats.h"
#include "fdbrpc/TimedRequest.h"
#include "fdbrpc/TenantInfo.h"
#include "fdbrpc/TSSComparison.h"
#include "fdbclient/CommitTransaction.h"
#include "fdbclient/TagThrottle.actor.h"
#include "fdbclient/Tenant.h"
#include "fdbclient/Tracing.h"
#include "flow/UnitTest.h"
#include "fdbclient/VersionVector.h"

// Dead code, removed in the next protocol version
struct VersionReply {
	constexpr static FileIdentifier file_identifier = 3;

	Version version;
	VersionReply() = default;
	explicit VersionReply(Version version) : version(version) {}

	template <class Ar>
	void serialize(Ar& ar) {
		serializer(ar, version);
	}
};

// This struct is used by RK to forward the commit cost to SS, see discussion in #7258
struct UpdateCommitCostRequest {
	constexpr static FileIdentifier file_identifier = 4159439;

	// Ratekeeper ID, it is only reasonable to compare postTime from the same Ratekeeper
	UID ratekeeperID;

	// The time the request being posted
	double postTime;

	double elapsed;
	TransactionTag busiestTag;

	// Properties that are defined in TransactionCommitCostEstimation
	int opsSum;
	uint64_t costSum;

	uint64_t totalWriteCosts;
	bool reported;

	ReplyPromise<Void> reply;

	template <typename Ar>
	void serialize(Ar& ar) {
		serializer(ar, ratekeeperID, postTime, elapsed, busiestTag, opsSum, costSum, totalWriteCosts, reported, reply);
	}
};

struct StorageServerInterface {
	constexpr static FileIdentifier file_identifier = 15302073;
	enum { BUSY_ALLOWED = 0, BUSY_FORCE = 1, BUSY_LOCAL = 2 };

	enum { LocationAwareLoadBalance = 1 };
	enum { AlwaysFresh = 0 };

	LocalityData locality;
	UID uniqueID;
	Optional<UID> tssPairID;

	PublicRequestStream<struct GetValueRequest> getValue;
	PublicRequestStream<struct GetKeyRequest> getKey;

	// Throws a wrong_shard_server if the keys in the request or result depend on data outside this server OR if a large
	// selector offset prevents all data from being read in one range read
	PublicRequestStream<struct GetKeyValuesRequest> getKeyValues;
	PublicRequestStream<struct GetMappedKeyValuesRequest> getMappedKeyValues;

	RequestStream<struct GetShardStateRequest> getShardState;
	RequestStream<struct WaitMetricsRequest> waitMetrics;
	RequestStream<struct SplitMetricsRequest> splitMetrics;
	RequestStream<struct GetStorageMetricsRequest> getStorageMetrics;
	RequestStream<ReplyPromise<Void>> waitFailure;
	RequestStream<struct StorageQueuingMetricsRequest> getQueuingMetrics;

	RequestStream<ReplyPromise<KeyValueStoreType>> getKeyValueStoreType;
	PublicRequestStream<struct WatchValueRequest> watchValue;
	RequestStream<struct ReadHotSubRangeRequest> getReadHotRanges;
	RequestStream<struct SplitRangeRequest> getRangeSplitPoints;
	PublicRequestStream<struct GetKeyValuesStreamRequest> getKeyValuesStream;
	RequestStream<struct ChangeFeedStreamRequest> changeFeedStream;
	RequestStream<struct OverlappingChangeFeedsRequest> overlappingChangeFeeds;
	RequestStream<struct ChangeFeedPopRequest> changeFeedPop;
	RequestStream<struct ChangeFeedVersionUpdateRequest> changeFeedVersionUpdate;
	RequestStream<struct GetCheckpointRequest> checkpoint;
	RequestStream<struct FetchCheckpointRequest> fetchCheckpoint;
	RequestStream<struct FetchCheckpointKeyValuesRequest> fetchCheckpointKeyValues;

	RequestStream<struct UpdateCommitCostRequest> updateCommitCostRequest;

private:
	bool acceptingRequests;

public:
	explicit StorageServerInterface(UID uid) : uniqueID(uid) { acceptingRequests = false; }
	StorageServerInterface() : uniqueID(deterministicRandom()->randomUniqueID()) { acceptingRequests = false; }
	NetworkAddress address() const { return getValue.getEndpoint().getPrimaryAddress(); }
	NetworkAddress stableAddress() const { return getValue.getEndpoint().getStableAddress(); }
	Optional<NetworkAddress> secondaryAddress() const { return getValue.getEndpoint().addresses.secondaryAddress; }
	UID id() const { return uniqueID; }
	bool isAcceptingRequests() const { return acceptingRequests; }
	void startAcceptingRequests() { acceptingRequests = true; }
	void stopAcceptingRequests() { acceptingRequests = false; }
	bool isTss() const { return tssPairID.present(); }
	std::string toString() const { return id().shortString(); }
	template <class Ar>
	void serialize(Ar& ar) {
		// StorageServerInterface is persisted in the database, so changes here have to be versioned carefully!
		// To change this serialization, ProtocolVersion::ServerListValue must be updated, and downgrades need to be
		// considered

		if (ar.protocolVersion().hasSmallEndpoints()) {
			if (ar.protocolVersion().hasTSS()) {
				if (ar.protocolVersion().hasStorageInterfaceReadiness()) {
					serializer(ar, uniqueID, locality, getValue, tssPairID, acceptingRequests);
				} else {
					serializer(ar, uniqueID, locality, getValue, tssPairID);
				}
			} else {
				serializer(ar, uniqueID, locality, getValue);
			}
			if (Ar::isDeserializing) {
				getKey = PublicRequestStream<struct GetKeyRequest>(getValue.getEndpoint().getAdjustedEndpoint(1));
				getKeyValues =
				    PublicRequestStream<struct GetKeyValuesRequest>(getValue.getEndpoint().getAdjustedEndpoint(2));
				getShardState =
				    RequestStream<struct GetShardStateRequest>(getValue.getEndpoint().getAdjustedEndpoint(3));
				waitMetrics = RequestStream<struct WaitMetricsRequest>(getValue.getEndpoint().getAdjustedEndpoint(4));
				splitMetrics = RequestStream<struct SplitMetricsRequest>(getValue.getEndpoint().getAdjustedEndpoint(5));
				getStorageMetrics =
				    RequestStream<struct GetStorageMetricsRequest>(getValue.getEndpoint().getAdjustedEndpoint(6));
				waitFailure = RequestStream<ReplyPromise<Void>>(getValue.getEndpoint().getAdjustedEndpoint(7));
				getQueuingMetrics =
				    RequestStream<struct StorageQueuingMetricsRequest>(getValue.getEndpoint().getAdjustedEndpoint(8));
				getKeyValueStoreType =
				    RequestStream<ReplyPromise<KeyValueStoreType>>(getValue.getEndpoint().getAdjustedEndpoint(9));
				watchValue =
				    PublicRequestStream<struct WatchValueRequest>(getValue.getEndpoint().getAdjustedEndpoint(10));
				getReadHotRanges =
				    RequestStream<struct ReadHotSubRangeRequest>(getValue.getEndpoint().getAdjustedEndpoint(11));
				getRangeSplitPoints =
				    RequestStream<struct SplitRangeRequest>(getValue.getEndpoint().getAdjustedEndpoint(12));
				getKeyValuesStream = PublicRequestStream<struct GetKeyValuesStreamRequest>(
				    getValue.getEndpoint().getAdjustedEndpoint(13));
				getMappedKeyValues = PublicRequestStream<struct GetMappedKeyValuesRequest>(
				    getValue.getEndpoint().getAdjustedEndpoint(14));
				changeFeedStream =
				    RequestStream<struct ChangeFeedStreamRequest>(getValue.getEndpoint().getAdjustedEndpoint(15));
				overlappingChangeFeeds =
				    RequestStream<struct OverlappingChangeFeedsRequest>(getValue.getEndpoint().getAdjustedEndpoint(16));
				changeFeedPop =
				    RequestStream<struct ChangeFeedPopRequest>(getValue.getEndpoint().getAdjustedEndpoint(17));
				changeFeedVersionUpdate = RequestStream<struct ChangeFeedVersionUpdateRequest>(
				    getValue.getEndpoint().getAdjustedEndpoint(18));
				checkpoint = RequestStream<struct GetCheckpointRequest>(getValue.getEndpoint().getAdjustedEndpoint(19));
				fetchCheckpoint =
				    RequestStream<struct FetchCheckpointRequest>(getValue.getEndpoint().getAdjustedEndpoint(20));
				fetchCheckpointKeyValues = RequestStream<struct FetchCheckpointKeyValuesRequest>(
				    getValue.getEndpoint().getAdjustedEndpoint(21));
				updateCommitCostRequest =
				    RequestStream<struct UpdateCommitCostRequest>(getValue.getEndpoint().getAdjustedEndpoint(22));
			}
		} else {
			ASSERT(Ar::isDeserializing);
			if constexpr (is_fb_function<Ar>) {
				ASSERT(false);
			}
			serializer(ar,
			           uniqueID,
			           locality,
			           getValue,
			           getKey,
			           getKeyValues,
			           getShardState,
			           waitMetrics,
			           splitMetrics,
			           getStorageMetrics,
			           waitFailure,
			           getQueuingMetrics,
			           getKeyValueStoreType);
			if (ar.protocolVersion().hasWatches()) {
				serializer(ar, watchValue);
			}
		}
	}
	bool operator==(StorageServerInterface const& s) const { return uniqueID == s.uniqueID; }
	bool operator<(StorageServerInterface const& s) const { return uniqueID < s.uniqueID; }
	void initEndpoints() {
		std::vector<std::pair<FlowReceiver*, TaskPriority>> streams;
		streams.push_back(getValue.getReceiver(TaskPriority::LoadBalancedEndpoint));
		streams.push_back(getKey.getReceiver(TaskPriority::LoadBalancedEndpoint));
		streams.push_back(getKeyValues.getReceiver(TaskPriority::LoadBalancedEndpoint));
		streams.push_back(getShardState.getReceiver());
		streams.push_back(waitMetrics.getReceiver());
		streams.push_back(splitMetrics.getReceiver());
		streams.push_back(getStorageMetrics.getReceiver());
		streams.push_back(waitFailure.getReceiver());
		streams.push_back(getQueuingMetrics.getReceiver());
		streams.push_back(getKeyValueStoreType.getReceiver());
		streams.push_back(watchValue.getReceiver());
		streams.push_back(getReadHotRanges.getReceiver());
		streams.push_back(getRangeSplitPoints.getReceiver());
		streams.push_back(getKeyValuesStream.getReceiver(TaskPriority::LoadBalancedEndpoint));
		streams.push_back(getMappedKeyValues.getReceiver(TaskPriority::LoadBalancedEndpoint));
		streams.push_back(changeFeedStream.getReceiver());
		streams.push_back(overlappingChangeFeeds.getReceiver());
		streams.push_back(changeFeedPop.getReceiver());
		streams.push_back(changeFeedVersionUpdate.getReceiver());
		streams.push_back(checkpoint.getReceiver());
		streams.push_back(fetchCheckpoint.getReceiver());
		streams.push_back(fetchCheckpointKeyValues.getReceiver());
		streams.push_back(updateCommitCostRequest.getReceiver());
		FlowTransport::transport().addEndpoints(streams);
	}
};

struct StorageInfo : NonCopyable, public ReferenceCounted<StorageInfo> {
	Tag tag;
	StorageServerInterface interf;
	StorageInfo() : tag(invalidTag) {}
};

struct ServerCacheInfo {
	std::vector<Tag> tags; // all tags in both primary and remote DC for the key-range
	std::vector<Reference<StorageInfo>> src_info;
	std::vector<Reference<StorageInfo>> dest_info;

	void populateTags() {
		if (tags.size())
			return;

		for (const auto& info : src_info) {
			tags.push_back(info->tag);
		}
		for (const auto& info : dest_info) {
			tags.push_back(info->tag);
		}
		uniquify(tags);
	}
};

struct GetValueReply : public LoadBalancedReply {
	constexpr static FileIdentifier file_identifier = 1378929;
	Optional<Value> value;
	bool cached;

	GetValueReply() : cached(false) {}
	GetValueReply(Optional<Value> value, bool cached) : value(value), cached(cached) {}

	template <class Ar>
	void serialize(Ar& ar) {
		serializer(ar, LoadBalancedReply::penalty, LoadBalancedReply::error, value, cached);
	}
};

struct GetValueRequest : TimedRequest {
	constexpr static FileIdentifier file_identifier = 8454530;
	SpanContext spanContext;
	TenantInfo tenantInfo;
	Key key;
	Version version;
	ReadType readType;
	Optional<TagSet> tags;
	Optional<UID> debugID;
	ReplyPromise<GetValueReply> reply;
	VersionVector ssLatestCommitVersions; // includes the latest commit versions, as known
	                                      // to this client, of all storage replicas that
	                                      // serve the given key

<<<<<<< HEAD
	GetValueRequest() : readType(ReadType::NORMAL) {}
=======
	bool verify() const { return tenantInfo.isAuthorized(); }

	GetValueRequest() {}
>>>>>>> 84d48360
	GetValueRequest(SpanContext spanContext,
	                const TenantInfo& tenantInfo,
	                const Key& key,
	                Version ver,
	                ReadType type,
	                Optional<TagSet> tags,
	                Optional<UID> debugID,
	                VersionVector latestCommitVersions)
	  : spanContext(spanContext), tenantInfo(tenantInfo), key(key), version(ver), readType(type), tags(tags),
	    debugID(debugID), ssLatestCommitVersions(latestCommitVersions) {}

	template <class Ar>
	void serialize(Ar& ar) {
		serializer(ar, key, version, readType, tags, debugID, reply, spanContext, tenantInfo, ssLatestCommitVersions);
	}
};

struct WatchValueReply {
	constexpr static FileIdentifier file_identifier = 3;

	Version version;
	bool cached = false;
	WatchValueReply() = default;
	explicit WatchValueReply(Version version) : version(version) {}

	template <class Ar>
	void serialize(Ar& ar) {
		serializer(ar, version, cached);
	}
};

struct WatchValueRequest {
	constexpr static FileIdentifier file_identifier = 14747733;
	SpanContext spanContext;
	TenantInfo tenantInfo;
	Key key;
	Optional<Value> value;
	Version version;
	Optional<TagSet> tags;
	Optional<UID> debugID;
	ReplyPromise<WatchValueReply> reply;

	WatchValueRequest() {}

	WatchValueRequest(SpanContext spanContext,
	                  TenantInfo tenantInfo,
	                  const Key& key,
	                  Optional<Value> value,
	                  Version ver,
	                  Optional<TagSet> tags,
	                  Optional<UID> debugID)
	  : spanContext(spanContext), tenantInfo(tenantInfo), key(key), value(value), version(ver), tags(tags),
	    debugID(debugID) {}

	bool verify() const { return tenantInfo.isAuthorized(); }

	template <class Ar>
	void serialize(Ar& ar) {
		serializer(ar, key, value, version, tags, debugID, reply, spanContext, tenantInfo);
	}
};

struct GetKeyValuesReply : public LoadBalancedReply {
	constexpr static FileIdentifier file_identifier = 1783066;
	Arena arena;
	VectorRef<KeyValueRef, VecSerStrategy::String> data;
	Version version; // useful when latestVersion was requested
	bool more;
	bool cached = false;

	GetKeyValuesReply() : version(invalidVersion), more(false), cached(false) {}

	template <class Ar>
	void serialize(Ar& ar) {
		serializer(ar, LoadBalancedReply::penalty, LoadBalancedReply::error, data, version, more, cached, arena);
	}
};

struct GetKeyValuesRequest : TimedRequest {
	constexpr static FileIdentifier file_identifier = 6795746;
	SpanContext spanContext;
	Arena arena;
	TenantInfo tenantInfo;
	KeySelectorRef begin, end;
	// This is a dummy field there has never been used.
	// TODO: Get rid of this by constexpr or other template magic in getRange
	KeyRef mapper = KeyRef();
	Version version; // or latestVersion
	int limit, limitBytes;
	ReadType readType;
	Optional<TagSet> tags;
	Optional<UID> debugID;
	ReplyPromise<GetKeyValuesReply> reply;
	VersionVector ssLatestCommitVersions; // includes the latest commit versions, as known
	                                      // to this client, of all storage replicas that
	                                      // serve the given key

	GetKeyValuesRequest() : readType(ReadType::NORMAL) {}

	bool verify() const { return tenantInfo.isAuthorized(); }

	template <class Ar>
	void serialize(Ar& ar) {
		serializer(ar,
		           begin,
		           end,
		           version,
		           limit,
		           limitBytes,
		           readType,
		           tags,
		           debugID,
		           reply,
		           spanContext,
		           tenantInfo,
		           arena,
		           ssLatestCommitVersions);
	}
};

struct GetMappedKeyValuesReply : public LoadBalancedReply {
	constexpr static FileIdentifier file_identifier = 1783067;
	Arena arena;
	// MappedKeyValueRef is not string_serialized_traits, so we have to use FlatBuffers.
	VectorRef<MappedKeyValueRef, VecSerStrategy::FlatBuffers> data;

	Version version; // useful when latestVersion was requested
	bool more;
	bool cached = false;

	GetMappedKeyValuesReply() : version(invalidVersion), more(false), cached(false) {}

	template <class Ar>
	void serialize(Ar& ar) {
		serializer(ar, LoadBalancedReply::penalty, LoadBalancedReply::error, data, version, more, cached, arena);
	}
};

struct GetMappedKeyValuesRequest : TimedRequest {
	constexpr static FileIdentifier file_identifier = 6795747;
	SpanContext spanContext;
	Arena arena;
	TenantInfo tenantInfo;
	KeySelectorRef begin, end;
	KeyRef mapper;
	Version version; // or latestVersion
	int limit, limitBytes;
	int matchIndex;
	ReadType readType;
	Optional<TagSet> tags;
	Optional<UID> debugID;
	ReplyPromise<GetMappedKeyValuesReply> reply;
	VersionVector ssLatestCommitVersions; // includes the latest commit versions, as known
	                                      // to this client, of all storage replicas that
	                                      // serve the given key range

<<<<<<< HEAD
	GetMappedKeyValuesRequest() : readType(ReadType::NORMAL) {}
=======
	GetMappedKeyValuesRequest() : isFetchKeys(false) {}

	bool verify() const { return tenantInfo.isAuthorized(); }

>>>>>>> 84d48360
	template <class Ar>
	void serialize(Ar& ar) {
		serializer(ar,
		           begin,
		           end,
		           mapper,
		           version,
		           limit,
		           limitBytes,
		           readType,
		           tags,
		           debugID,
		           reply,
		           spanContext,
		           tenantInfo,
		           arena,
		           ssLatestCommitVersions,
		           matchIndex);
	}
};

struct GetKeyValuesStreamReply : public ReplyPromiseStreamReply {
	constexpr static FileIdentifier file_identifier = 1783066;
	Arena arena;
	VectorRef<KeyValueRef, VecSerStrategy::String> data;
	Version version; // useful when latestVersion was requested
	bool more;
	bool cached = false;

	GetKeyValuesStreamReply() : version(invalidVersion), more(false), cached(false) {}
	GetKeyValuesStreamReply(GetKeyValuesReply r)
	  : arena(r.arena), data(r.data), version(r.version), more(r.more), cached(r.cached) {}

	int expectedSize() const { return sizeof(GetKeyValuesStreamReply) + data.expectedSize(); }

	template <class Ar>
	void serialize(Ar& ar) {
		serializer(ar,
		           ReplyPromiseStreamReply::acknowledgeToken,
		           ReplyPromiseStreamReply::sequence,
		           data,
		           version,
		           more,
		           cached,
		           arena);
	}
};

struct GetKeyValuesStreamRequest {
	constexpr static FileIdentifier file_identifier = 6795746;
	SpanContext spanContext;
	Arena arena;
	TenantInfo tenantInfo;
	KeySelectorRef begin, end;
	Version version; // or latestVersion
	int limit, limitBytes;
	ReadType readType;
	Optional<TagSet> tags;
	Optional<UID> debugID;
	ReplyPromiseStream<GetKeyValuesStreamReply> reply;
	VersionVector ssLatestCommitVersions; // includes the latest commit versions, as known
	                                      // to this client, of all storage replicas that
	                                      // serve the given key range

	GetKeyValuesStreamRequest() : readType(ReadType::NORMAL) {}

	bool verify() const { return tenantInfo.isAuthorized(); }

	template <class Ar>
	void serialize(Ar& ar) {
		serializer(ar,
		           begin,
		           end,
		           version,
		           limit,
		           limitBytes,
		           readType,
		           tags,
		           debugID,
		           reply,
		           spanContext,
		           tenantInfo,
		           arena,
		           ssLatestCommitVersions);
	}
};

struct GetKeyReply : public LoadBalancedReply {
	constexpr static FileIdentifier file_identifier = 11226513;
	KeySelector sel;
	bool cached;

	GetKeyReply() : cached(false) {}
	GetKeyReply(KeySelector sel, bool cached) : sel(sel), cached(cached) {}

	template <class Ar>
	void serialize(Ar& ar) {
		serializer(ar, LoadBalancedReply::penalty, LoadBalancedReply::error, sel, cached);
	}
};

struct GetKeyRequest : TimedRequest {
	constexpr static FileIdentifier file_identifier = 10457870;
	SpanContext spanContext;
	Arena arena;
	TenantInfo tenantInfo;
	KeySelectorRef sel;
	Version version; // or latestVersion
	ReadType readType;
	Optional<TagSet> tags;
	Optional<UID> debugID;
	ReplyPromise<GetKeyReply> reply;
	VersionVector ssLatestCommitVersions; // includes the latest commit versions, as known
	                                      // to this client, of all storage replicas that
	                                      // serve the given key

<<<<<<< HEAD
	GetKeyRequest() : readType(ReadType::NORMAL) {}
=======
	bool verify() const { return tenantInfo.isAuthorized(); }

	GetKeyRequest() {}
>>>>>>> 84d48360

	GetKeyRequest(SpanContext spanContext,
	              TenantInfo tenantInfo,
	              KeySelectorRef const& sel,
	              Version version,
	              ReadType type,
	              Optional<TagSet> tags,
	              Optional<UID> debugID,
	              VersionVector latestCommitVersions)
	  : spanContext(spanContext), tenantInfo(tenantInfo), sel(sel), version(version), readType(type), debugID(debugID),
	    ssLatestCommitVersions(latestCommitVersions) {}

	template <class Ar>
	void serialize(Ar& ar) {
		serializer(
		    ar, sel, version, readType, tags, debugID, reply, spanContext, tenantInfo, arena, ssLatestCommitVersions);
	}
};

struct GetShardStateReply {
	constexpr static FileIdentifier file_identifier = 0;

	Version first;
	Version second;
	std::vector<StorageServerShard> shards;
	GetShardStateReply() = default;
	GetShardStateReply(Version first, Version second) : first(first), second(second) {}

	template <class Ar>
	void serialize(Ar& ar) {
		serializer(ar, first, second, shards);
	}
};

struct GetShardStateRequest {
	constexpr static FileIdentifier file_identifier = 15860168;
	enum waitMode { NO_WAIT = 0, FETCHING = 1, READABLE = 2 };

	KeyRange keys;
	int32_t mode;
	bool includePhysicalShard;
	ReplyPromise<GetShardStateReply> reply;
	GetShardStateRequest() = default;
	GetShardStateRequest(KeyRange const& keys, waitMode mode, bool includePhysicalShard)
	  : keys(keys), mode(mode), includePhysicalShard(includePhysicalShard) {}
	GetShardStateRequest(KeyRange const& keys, waitMode mode) : keys(keys), mode(mode), includePhysicalShard(false) {}

	template <class Ar>
	void serialize(Ar& ar) {
		serializer(ar, keys, mode, reply, includePhysicalShard);
	}
};

struct StorageMetrics {
	constexpr static FileIdentifier file_identifier = 13622226;
	int64_t bytes = 0; // total storage
	// FIXME: currently, neither of bytesPerKSecond or iosPerKSecond are actually used in DataDistribution calculations.
	// This may change in the future, but this comment is left here to avoid any confusion for the time being.
	int64_t bytesPerKSecond = 0; // network bandwidth (average over 10s)
	int64_t iosPerKSecond = 0;
	int64_t bytesReadPerKSecond = 0;

	static const int64_t infinity = 1LL << 60;

	bool allLessOrEqual(const StorageMetrics& rhs) const {
		return bytes <= rhs.bytes && bytesPerKSecond <= rhs.bytesPerKSecond && iosPerKSecond <= rhs.iosPerKSecond &&
		       bytesReadPerKSecond <= rhs.bytesReadPerKSecond;
	}
	void operator+=(const StorageMetrics& rhs) {
		bytes += rhs.bytes;
		bytesPerKSecond += rhs.bytesPerKSecond;
		iosPerKSecond += rhs.iosPerKSecond;
		bytesReadPerKSecond += rhs.bytesReadPerKSecond;
	}
	void operator-=(const StorageMetrics& rhs) {
		bytes -= rhs.bytes;
		bytesPerKSecond -= rhs.bytesPerKSecond;
		iosPerKSecond -= rhs.iosPerKSecond;
		bytesReadPerKSecond -= rhs.bytesReadPerKSecond;
	}
	template <class F>
	void operator*=(F f) {
		bytes *= f;
		bytesPerKSecond *= f;
		iosPerKSecond *= f;
		bytesReadPerKSecond *= f;
	}
	bool allZero() const { return !bytes && !bytesPerKSecond && !iosPerKSecond && !bytesReadPerKSecond; }

	template <class Ar>
	void serialize(Ar& ar) {
		serializer(ar, bytes, bytesPerKSecond, iosPerKSecond, bytesReadPerKSecond);
	}

	void negate() { operator*=(-1.0); }
	StorageMetrics operator-() const {
		StorageMetrics x(*this);
		x.negate();
		return x;
	}
	StorageMetrics operator+(const StorageMetrics& r) const {
		StorageMetrics x(*this);
		x += r;
		return x;
	}
	StorageMetrics operator-(const StorageMetrics& r) const {
		StorageMetrics x(r);
		x.negate();
		x += *this;
		return x;
	}
	template <class F>
	StorageMetrics operator*(F f) const {
		StorageMetrics x(*this);
		x *= f;
		return x;
	}

	bool operator==(StorageMetrics const& rhs) const {
		return bytes == rhs.bytes && bytesPerKSecond == rhs.bytesPerKSecond && iosPerKSecond == rhs.iosPerKSecond &&
		       bytesReadPerKSecond == rhs.bytesReadPerKSecond;
	}

	std::string toString() const {
		return format("Bytes: %lld, BPerKSec: %lld, iosPerKSec: %lld, BReadPerKSec: %lld",
		              bytes,
		              bytesPerKSecond,
		              iosPerKSecond,
		              bytesReadPerKSecond);
	}
};

struct WaitMetricsRequest {
	// Waits for any of the given minimum or maximum metrics to be exceeded, and then returns the current values
	// Send a reversed range for min, max to receive an immediate report
	constexpr static FileIdentifier file_identifier = 1795961;
	Arena arena;
	KeyRangeRef keys;
	StorageMetrics min, max;
	ReplyPromise<StorageMetrics> reply;

	WaitMetricsRequest() {}
	WaitMetricsRequest(KeyRangeRef const& keys, StorageMetrics const& min, StorageMetrics const& max)
	  : keys(arena, keys), min(min), max(max) {}

	template <class Ar>
	void serialize(Ar& ar) {
		serializer(ar, keys, min, max, reply, arena);
	}
};

struct SplitMetricsReply {
	constexpr static FileIdentifier file_identifier = 11530792;
	Standalone<VectorRef<KeyRef>> splits;
	StorageMetrics used;

	template <class Ar>
	void serialize(Ar& ar) {
		serializer(ar, splits, used);
	}
};

struct SplitMetricsRequest {
	constexpr static FileIdentifier file_identifier = 10463876;
	Arena arena;
	KeyRangeRef keys;
	StorageMetrics limits;
	StorageMetrics used;
	StorageMetrics estimated;
	bool isLastShard;
	ReplyPromise<SplitMetricsReply> reply;
	Optional<int> minSplitBytes;

	SplitMetricsRequest() {}
	SplitMetricsRequest(KeyRangeRef const& keys,
	                    StorageMetrics const& limits,
	                    StorageMetrics const& used,
	                    StorageMetrics const& estimated,
	                    bool isLastShard,
	                    Optional<int> minSplitBytes)
	  : keys(arena, keys), limits(limits), used(used), estimated(estimated), isLastShard(isLastShard),
	    minSplitBytes(minSplitBytes) {}

	template <class Ar>
	void serialize(Ar& ar) {
		serializer(ar, keys, limits, used, estimated, isLastShard, reply, arena, minSplitBytes);
	}
};

// Should always be used inside a `Standalone`.
struct ReadHotRangeWithMetrics {
	KeyRangeRef keys;
	// density refers to the ratio of bytes sent(because of the read) and bytes on disk.
	// For example if key range [A, B) and [B, C) respectively has byte size 100 bytes on disk.
	// Key range [A,B) was read 30 times.
	// The density for key range [A,C) is 30 * 100 / 200 = 15
	double density;
	// How many bytes of data was sent in a period of time because of read requests.
	double readBandwidth;

	ReadHotRangeWithMetrics() = default;
	ReadHotRangeWithMetrics(KeyRangeRef const& keys, double density, double readBandwidth)
	  : keys(keys), density(density), readBandwidth(readBandwidth) {}

	ReadHotRangeWithMetrics(Arena& arena, const ReadHotRangeWithMetrics& rhs)
	  : keys(arena, rhs.keys), density(rhs.density), readBandwidth(rhs.readBandwidth) {}

	int expectedSize() const { return keys.expectedSize() + sizeof(density) + sizeof(readBandwidth); }

	template <class Ar>
	void serialize(Ar& ar) {
		serializer(ar, keys, density, readBandwidth);
	}
};

struct ReadHotSubRangeReply {
	constexpr static FileIdentifier file_identifier = 10424537;
	Standalone<VectorRef<ReadHotRangeWithMetrics>> readHotRanges;

	template <class Ar>
	void serialize(Ar& ar) {
		serializer(ar, readHotRanges);
	}
};
struct ReadHotSubRangeRequest {
	constexpr static FileIdentifier file_identifier = 10259266;
	Arena arena;
	KeyRangeRef keys;
	ReplyPromise<ReadHotSubRangeReply> reply;

	ReadHotSubRangeRequest() {}
	ReadHotSubRangeRequest(KeyRangeRef const& keys) : keys(arena, keys) {}

	template <class Ar>
	void serialize(Ar& ar) {
		serializer(ar, keys, reply, arena);
	}
};

struct SplitRangeReply {
	constexpr static FileIdentifier file_identifier = 11813134;
	// If the given range can be divided, contains the split points.
	// If the given range cannot be divided(for exmaple its total size is smaller than the chunk size), this would be
	// empty
	Standalone<VectorRef<KeyRef>> splitPoints;

	template <class Ar>
	void serialize(Ar& ar) {
		serializer(ar, splitPoints);
	}
};

struct SplitRangeRequest {
	constexpr static FileIdentifier file_identifier = 10725174;
	Arena arena;
	TenantInfo tenantInfo;
	KeyRangeRef keys;
	int64_t chunkSize;
	ReplyPromise<SplitRangeReply> reply;

	SplitRangeRequest() {}
	SplitRangeRequest(TenantInfo tenantInfo, KeyRangeRef const& keys, int64_t chunkSize)
	  : tenantInfo(tenantInfo), keys(arena, keys), chunkSize(chunkSize) {}

	template <class Ar>
	void serialize(Ar& ar) {
		serializer(ar, keys, chunkSize, reply, tenantInfo, arena);
	}
};

struct ChangeFeedStreamReply : public ReplyPromiseStreamReply {
	constexpr static FileIdentifier file_identifier = 1783066;
	Arena arena;
	VectorRef<MutationsAndVersionRef> mutations;
	bool atLatestVersion = false;
	Version minStreamVersion = invalidVersion;
	Version popVersion = invalidVersion;

	ChangeFeedStreamReply() {}

	int expectedSize() const { return sizeof(ChangeFeedStreamReply) + mutations.expectedSize(); }

	template <class Ar>
	void serialize(Ar& ar) {
		serializer(ar,
		           ReplyPromiseStreamReply::acknowledgeToken,
		           ReplyPromiseStreamReply::sequence,
		           mutations,
		           atLatestVersion,
		           minStreamVersion,
		           popVersion,
		           arena);
	}
};

struct ChangeFeedStreamRequest {
	constexpr static FileIdentifier file_identifier = 6795746;
	SpanContext spanContext;
	Arena arena;
	Key rangeID;
	Version begin = 0;
	Version end = 0;
	KeyRange range;
	int replyBufferSize = -1;
	bool canReadPopped = true;
	UID debugUID; // This is only used for debugging and tracing, but being able to link a client + server side stream
	              // is so useful for testing, and this is such small overhead compared to streaming large amounts of
	              // change feed data, it is left in the interface

	ReplyPromiseStream<ChangeFeedStreamReply> reply;

	ChangeFeedStreamRequest() {}
	template <class Ar>
	void serialize(Ar& ar) {
		serializer(ar, rangeID, begin, end, range, reply, spanContext, replyBufferSize, canReadPopped, debugUID, arena);
	}
};

struct ChangeFeedPopRequest {
	constexpr static FileIdentifier file_identifier = 10726174;
	Key rangeID;
	Version version;
	KeyRange range;
	ReplyPromise<Void> reply;

	ChangeFeedPopRequest() {}
	ChangeFeedPopRequest(Key const& rangeID, Version version, KeyRange const& range)
	  : rangeID(rangeID), version(version), range(range) {}

	template <class Ar>
	void serialize(Ar& ar) {
		serializer(ar, rangeID, version, range, reply);
	}
};

// Request to search for a checkpoint for a minimum keyrange: `range`, at the specific version,
// in the specific format.
// A CheckpointMetaData will be returned if the specific checkpoint is found.
struct GetCheckpointRequest {
	constexpr static FileIdentifier file_identifier = 13804343;
	Version version; // The FDB version at which the checkpoint is created.
	KeyRange range;
	int16_t format; // CheckpointFormat.
	Optional<UID> checkpointID; // When present, look for the checkpoint with the exact UID.
	ReplyPromise<CheckpointMetaData> reply;

	GetCheckpointRequest() {}
	GetCheckpointRequest(Version version, KeyRange const& range, CheckpointFormat format)
	  : version(version), range(range), format(format) {}

	template <class Ar>
	void serialize(Ar& ar) {
		serializer(ar, version, range, format, checkpointID, reply);
	}
};

// Reply to FetchCheckpointRequest, transfers checkpoint back to client.
struct FetchCheckpointReply : public ReplyPromiseStreamReply {
	constexpr static FileIdentifier file_identifier = 13804345;
	Standalone<StringRef> token; // Serialized data specific to a particular checkpoint format.
	Standalone<StringRef> data;

	FetchCheckpointReply() {}
	FetchCheckpointReply(StringRef token) : token(token) {}

	int expectedSize() const { return data.expectedSize(); }

	template <class Ar>
	void serialize(Ar& ar) {
		serializer(ar, ReplyPromiseStreamReply::acknowledgeToken, ReplyPromiseStreamReply::sequence, token, data);
	}
};

// Request to fetch checkpoint from a storage server.
struct FetchCheckpointRequest {
	constexpr static FileIdentifier file_identifier = 13804344;
	UID checkpointID;
	Standalone<StringRef> token; // Serialized data specific to a particular checkpoint format.
	ReplyPromiseStream<FetchCheckpointReply> reply;

	FetchCheckpointRequest() = default;
	FetchCheckpointRequest(UID checkpointID, StringRef token) : checkpointID(checkpointID), token(token) {}

	template <class Ar>
	void serialize(Ar& ar) {
		serializer(ar, checkpointID, token, reply);
	}
};

struct FetchCheckpointKeyValuesStreamReply : public ReplyPromiseStreamReply {
	constexpr static FileIdentifier file_identifier = 13804353;
	Arena arena;
	VectorRef<KeyValueRef> data;

	FetchCheckpointKeyValuesStreamReply() = default;

	int expectedSize() const { return data.expectedSize(); }

	template <class Ar>
	void serialize(Ar& ar) {
		serializer(ar, ReplyPromiseStreamReply::acknowledgeToken, ReplyPromiseStreamReply::sequence, data, arena);
	}
};

// Fetch checkpoint in the format of key-value pairs.
struct FetchCheckpointKeyValuesRequest {
	constexpr static FileIdentifier file_identifier = 13804354;
	UID checkpointID;
	KeyRange range;
	ReplyPromiseStream<FetchCheckpointKeyValuesStreamReply> reply;

	FetchCheckpointKeyValuesRequest() = default;
	FetchCheckpointKeyValuesRequest(UID checkpointID, KeyRange range) : checkpointID(checkpointID), range(range) {}

	template <class Ar>
	void serialize(Ar& ar) {
		serializer(ar, checkpointID, range, reply);
	}
};

struct OverlappingChangeFeedEntry {
	KeyRef feedId;
	KeyRangeRef range;
	Version emptyVersion;
	Version stopVersion;
	Version feedMetadataVersion;

	bool operator==(const OverlappingChangeFeedEntry& r) const {
		return feedId == r.feedId && range == r.range && emptyVersion == r.emptyVersion &&
		       stopVersion == r.stopVersion && feedMetadataVersion == r.feedMetadataVersion;
	}

	OverlappingChangeFeedEntry() {}
	OverlappingChangeFeedEntry(KeyRef const& feedId,
	                           KeyRangeRef const& range,
	                           Version emptyVersion,
	                           Version stopVersion,
	                           Version feedMetadataVersion)
	  : feedId(feedId), range(range), emptyVersion(emptyVersion), stopVersion(stopVersion),
	    feedMetadataVersion(feedMetadataVersion) {}

	OverlappingChangeFeedEntry(Arena& arena, const OverlappingChangeFeedEntry& rhs)
	  : feedId(arena, rhs.feedId), range(arena, rhs.range), emptyVersion(rhs.emptyVersion),
	    stopVersion(rhs.stopVersion), feedMetadataVersion(rhs.feedMetadataVersion) {}

	template <class Ar>
	void serialize(Ar& ar) {
		serializer(ar, feedId, range, emptyVersion, stopVersion, feedMetadataVersion);
	}
};

struct OverlappingChangeFeedsReply {
	constexpr static FileIdentifier file_identifier = 11815134;
	VectorRef<OverlappingChangeFeedEntry> feeds;
	bool cached;
	Arena arena;
	Version feedMetadataVersion;

	OverlappingChangeFeedsReply() : cached(false), feedMetadataVersion(invalidVersion) {}
	explicit OverlappingChangeFeedsReply(VectorRef<OverlappingChangeFeedEntry> const& feeds,
	                                     Version feedMetadataVersion)
	  : feeds(feeds), cached(false), feedMetadataVersion(feedMetadataVersion) {}

	template <class Ar>
	void serialize(Ar& ar) {
		serializer(ar, feeds, arena, feedMetadataVersion);
	}
};

struct OverlappingChangeFeedsRequest {
	constexpr static FileIdentifier file_identifier = 7228462;
	KeyRange range;
	Version minVersion;
	ReplyPromise<OverlappingChangeFeedsReply> reply;

	OverlappingChangeFeedsRequest() {}
	explicit OverlappingChangeFeedsRequest(KeyRange const& range) : range(range) {}

	template <class Ar>
	void serialize(Ar& ar) {
		serializer(ar, range, minVersion, reply);
	}
};

struct ChangeFeedVersionUpdateReply {
	constexpr static FileIdentifier file_identifier = 4246160;
	Version version = 0;

	ChangeFeedVersionUpdateReply() {}
	explicit ChangeFeedVersionUpdateReply(Version version) : version(version) {}

	template <class Ar>
	void serialize(Ar& ar) {
		serializer(ar, version);
	}
};

struct ChangeFeedVersionUpdateRequest {
	constexpr static FileIdentifier file_identifier = 6795746;
	Version minVersion;
	ReplyPromise<ChangeFeedVersionUpdateReply> reply;

	ChangeFeedVersionUpdateRequest() {}
	explicit ChangeFeedVersionUpdateRequest(Version minVersion) : minVersion(minVersion) {}

	template <class Ar>
	void serialize(Ar& ar) {
		serializer(ar, minVersion, reply);
	}
};

struct GetStorageMetricsReply {
	constexpr static FileIdentifier file_identifier = 15491478;
	StorageMetrics load; // sum of key-value metrics (logical bytes)
	StorageMetrics available; // physical bytes
	StorageMetrics capacity; // physical bytes
	double bytesInputRate;
	int64_t versionLag;
	double lastUpdate;

	GetStorageMetricsReply() : bytesInputRate(0) {}

	template <class Ar>
	void serialize(Ar& ar) {
		serializer(ar, load, available, capacity, bytesInputRate, versionLag, lastUpdate);
	}
};

struct GetStorageMetricsRequest {
	constexpr static FileIdentifier file_identifier = 13290999;
	ReplyPromise<GetStorageMetricsReply> reply;

	template <class Ar>
	void serialize(Ar& ar) {
		serializer(ar, reply);
	}
};

struct StorageQueuingMetricsReply {
	struct TagInfo {
		constexpr static FileIdentifier file_identifier = 4528694;
		TransactionTag tag;
		double rate{ 0.0 };
		double fractionalBusyness{ 0.0 };

		TagInfo() = default;
		TagInfo(TransactionTag const& tag, double rate, double fractionalBusyness)
		  : tag(tag), rate(rate), fractionalBusyness(fractionalBusyness) {}

		template <class Ar>
		void serialize(Ar& ar) {
			serializer(ar, tag, rate, fractionalBusyness);
		}
	};

	constexpr static FileIdentifier file_identifier = 7633366;
	double localTime;
	int64_t instanceID; // changes if bytesDurable and bytesInput reset
	int64_t bytesDurable, bytesInput;
	StorageBytes storageBytes;
	Version version; // current storage server version
	Version durableVersion; // latest version durable on storage server
	double cpuUsage;
	double diskUsage;
	double localRateLimit;
	std::vector<TagInfo> busiestTags;

	template <class Ar>
	void serialize(Ar& ar) {
		serializer(ar,
		           localTime,
		           instanceID,
		           bytesDurable,
		           bytesInput,
		           version,
		           storageBytes,
		           durableVersion,
		           cpuUsage,
		           diskUsage,
		           localRateLimit,
		           busiestTags);
	}
};

struct StorageQueuingMetricsRequest {
	// SOMEDAY: Send threshold value to avoid polling faster than the information changes?
	constexpr static FileIdentifier file_identifier = 3978640;
	ReplyPromise<struct StorageQueuingMetricsReply> reply;

	template <class Ar>
	void serialize(Ar& ar) {
		serializer(ar, reply);
	}
};

#endif<|MERGE_RESOLUTION|>--- conflicted
+++ resolved
@@ -302,13 +302,10 @@
 	                                      // to this client, of all storage replicas that
 	                                      // serve the given key
 
-<<<<<<< HEAD
 	GetValueRequest() : readType(ReadType::NORMAL) {}
-=======
+
 	bool verify() const { return tenantInfo.isAuthorized(); }
 
-	GetValueRequest() {}
->>>>>>> 84d48360
 	GetValueRequest(SpanContext spanContext,
 	                const TenantInfo& tenantInfo,
 	                const Key& key,
@@ -465,14 +462,10 @@
 	                                      // to this client, of all storage replicas that
 	                                      // serve the given key range
 
-<<<<<<< HEAD
 	GetMappedKeyValuesRequest() : readType(ReadType::NORMAL) {}
-=======
-	GetMappedKeyValuesRequest() : isFetchKeys(false) {}
 
 	bool verify() const { return tenantInfo.isAuthorized(); }
 
->>>>>>> 84d48360
 	template <class Ar>
 	void serialize(Ar& ar) {
 		serializer(ar,
@@ -589,13 +582,9 @@
 	                                      // to this client, of all storage replicas that
 	                                      // serve the given key
 
-<<<<<<< HEAD
 	GetKeyRequest() : readType(ReadType::NORMAL) {}
-=======
+
 	bool verify() const { return tenantInfo.isAuthorized(); }
-
-	GetKeyRequest() {}
->>>>>>> 84d48360
 
 	GetKeyRequest(SpanContext spanContext,
 	              TenantInfo tenantInfo,
