--- conflicted
+++ resolved
@@ -6632,26 +6632,12 @@
 	return getChangeFeedMutationsActor(Reference<DatabaseContext>::addRef(this), rangeID, begin, end, range);
 }
 
-<<<<<<< HEAD
-ACTOR Future<Void> getRangeFeedStreamActor(Reference<DatabaseContext> db,
-                                           PromiseStream<Standalone<VectorRef<MutationsAndVersionRef>>> results,
-                                           Key rangeID,
-                                           Version begin,
-                                           Version end,
-                                           KeyRange range) {
-	state Database cx(db);
-	state Transaction tr(cx);
-	state Key rangeIDKey = rangeID.withPrefix(rangeFeedPrefix);
-	state Span span("NAPI:GetRangeFeedStream"_loc);
-	state KeyRange keys;
-=======
 ACTOR Future<Void> singleChangeFeedStream(StorageServerInterface interf,
                                           PromiseStream<Standalone<MutationsAndVersionRef>> results,
                                           Key rangeID,
                                           Version begin,
                                           Version end,
                                           KeyRange range) {
->>>>>>> ac5b580e
 	loop {
 		try {
 			state ChangeFeedStreamRequest req;
