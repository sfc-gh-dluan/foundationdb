/*
 * ServerKnobs.h
 *
 * This source file is part of the FoundationDB open source project
 *
 * Copyright 2013-2018 Apple Inc. and the FoundationDB project authors
 *
 * Licensed under the Apache License, Version 2.0 (the "License");
 * you may not use this file except in compliance with the License.
 * You may obtain a copy of the License at
 *
 *     http://www.apache.org/licenses/LICENSE-2.0
 *
 * Unless required by applicable law or agreed to in writing, software
 * distributed under the License is distributed on an "AS IS" BASIS,
 * WITHOUT WARRANTIES OR CONDITIONS OF ANY KIND, either express or implied.
 * See the License for the specific language governing permissions and
 * limitations under the License.
 */

#pragma once

#include "flow/BooleanParam.h"
#include "flow/Knobs.h"
#include "fdbrpc/fdbrpc.h"
#include "fdbrpc/Locality.h"
#include "fdbclient/ClientKnobs.h"

// Disk queue
static constexpr int _PAGE_SIZE = 4096;

class ServerKnobs : public KnobsImpl<ServerKnobs> {
public:
	// Versions
	int64_t VERSIONS_PER_SECOND;
	int64_t MAX_VERSIONS_IN_FLIGHT;
	int64_t MAX_VERSIONS_IN_FLIGHT_FORCED;
	int64_t MAX_READ_TRANSACTION_LIFE_VERSIONS;
	int64_t MAX_WRITE_TRANSACTION_LIFE_VERSIONS;
	bool ENABLE_VERSION_VECTOR;
	bool ENABLE_VERSION_VECTOR_TLOG_UNICAST;
	double MAX_COMMIT_BATCH_INTERVAL; // Each commit proxy generates a CommitTransactionBatchRequest at least this
	                                  // often, so that versions always advance smoothly

	// TLogs
	bool PEEK_USING_STREAMING;
	double TLOG_TIMEOUT; // tlog OR commit proxy failure - master's reaction time
	double TLOG_SLOW_REJOIN_WARN_TIMEOUT_SECS; // Warns if a tlog takes too long to rejoin
	double RECOVERY_TLOG_SMART_QUORUM_DELAY; // smaller might be better for bug amplification
	double TLOG_STORAGE_MIN_UPDATE_INTERVAL;
	double BUGGIFY_TLOG_STORAGE_MIN_UPDATE_INTERVAL;
	int DESIRED_TOTAL_BYTES;
	int DESIRED_UPDATE_BYTES;
	double UPDATE_DELAY;
	int MAXIMUM_PEEK_BYTES;
	int APPLY_MUTATION_BYTES;
	int RECOVERY_DATA_BYTE_LIMIT;
	int BUGGIFY_RECOVERY_DATA_LIMIT;
	double LONG_TLOG_COMMIT_TIME;
	int64_t LARGE_TLOG_COMMIT_BYTES;
	double BUGGIFY_RECOVER_MEMORY_LIMIT;
	double BUGGIFY_WORKER_REMOVED_MAX_LAG;
	int64_t UPDATE_STORAGE_BYTE_LIMIT;
	int64_t REFERENCE_SPILL_UPDATE_STORAGE_BYTE_LIMIT;
	double TLOG_PEEK_DELAY;
	int LEGACY_TLOG_UPGRADE_ENTRIES_PER_VERSION;
	int VERSION_MESSAGES_OVERHEAD_FACTOR_1024THS; // Multiplicative factor to bound total space used to store a version
	                                              // message (measured in 1/1024ths, e.g. a value of 2048 yields a
	                                              // factor of 2).
	int64_t VERSION_MESSAGES_ENTRY_BYTES_WITH_OVERHEAD;
	int64_t TLOG_POPPED_VER_LAG_THRESHOLD_FOR_TLOGPOP_TRACE;
	bool ENABLE_DETAILED_TLOG_POP_TRACE;
	double TLOG_MESSAGE_BLOCK_OVERHEAD_FACTOR;
	int64_t TLOG_MESSAGE_BLOCK_BYTES;
	int64_t MAX_MESSAGE_SIZE;
	int LOG_SYSTEM_PUSHED_DATA_BLOCK_SIZE;
	double PEEK_TRACKER_EXPIRATION_TIME;
	int PARALLEL_GET_MORE_REQUESTS;
	int MULTI_CURSOR_PRE_FETCH_LIMIT;
	int64_t MAX_QUEUE_COMMIT_BYTES;
	int DESIRED_OUTSTANDING_MESSAGES;
	double DESIRED_GET_MORE_DELAY;
	int CONCURRENT_LOG_ROUTER_READS;
	int LOG_ROUTER_PEEK_FROM_SATELLITES_PREFERRED; // 0==peek from primary, non-zero==peek from satellites
	double DISK_QUEUE_ADAPTER_MIN_SWITCH_TIME;
	double DISK_QUEUE_ADAPTER_MAX_SWITCH_TIME;
	int64_t TLOG_SPILL_REFERENCE_MAX_PEEK_MEMORY_BYTES;
	int64_t TLOG_SPILL_REFERENCE_MAX_BATCHES_PER_PEEK;
	int64_t TLOG_SPILL_REFERENCE_MAX_BYTES_PER_BATCH;
	int64_t DISK_QUEUE_FILE_EXTENSION_BYTES; // When we grow the disk queue, by how many bytes should it grow?
	int64_t DISK_QUEUE_FILE_SHRINK_BYTES; // When we shrink the disk queue, by how many bytes should it shrink?
	int64_t DISK_QUEUE_MAX_TRUNCATE_BYTES; // A truncate larger than this will cause the file to be replaced instead.
	double TLOG_DEGRADED_DURATION;
	int64_t MAX_CACHE_VERSIONS;
	double TXS_POPPED_MAX_DELAY;
	double TLOG_MAX_CREATE_DURATION;
	int PEEK_LOGGING_AMOUNT;
	double PEEK_LOGGING_DELAY;
	double PEEK_RESET_INTERVAL;
	double PEEK_MAX_LATENCY;
	bool PEEK_COUNT_SMALL_MESSAGES;
	double PEEK_STATS_INTERVAL;
	double PEEK_STATS_SLOW_AMOUNT;
	double PEEK_STATS_SLOW_RATIO;
	double PUSH_RESET_INTERVAL;
	double PUSH_MAX_LATENCY;
	double PUSH_STATS_INTERVAL;
	double PUSH_STATS_SLOW_AMOUNT;
	double PUSH_STATS_SLOW_RATIO;
	int TLOG_POP_BATCH_SIZE;
<<<<<<< HEAD
	double BLOCKING_PEEK_TIMEOUT;
=======
	bool PEEK_BATCHING_EMPTY_MSG;
	double PEEK_BATCHING_EMPTY_MSG_INTERVAL;
>>>>>>> 344a14b0

	// Data distribution queue
	double HEALTH_POLL_TIME;
	double BEST_TEAM_STUCK_DELAY;
	double BG_REBALANCE_POLLING_INTERVAL;
	double BG_REBALANCE_SWITCH_CHECK_INTERVAL;
	double DD_QUEUE_LOGGING_INTERVAL;
	double RELOCATION_PARALLELISM_PER_SOURCE_SERVER;
	int DD_QUEUE_MAX_KEY_SERVERS;
	int DD_REBALANCE_PARALLELISM;
	int DD_REBALANCE_RESET_AMOUNT;
	double BG_DD_MAX_WAIT;
	double BG_DD_MIN_WAIT;
	double BG_DD_INCREASE_RATE;
	double BG_DD_DECREASE_RATE;
	double BG_DD_SATURATION_DELAY;
	double INFLIGHT_PENALTY_HEALTHY;
	double INFLIGHT_PENALTY_REDUNDANT;
	double INFLIGHT_PENALTY_UNHEALTHY;
	double INFLIGHT_PENALTY_ONE_LEFT;
	bool USE_OLD_NEEDED_SERVERS;

	// Higher priorities are executed first
	// Priority/100 is the "priority group"/"superpriority".  Priority inversion
	//   is possible within but not between priority groups; fewer priority groups
	//   mean better worst case time bounds
	// Maximum allowable priority is 999.
	int PRIORITY_RECOVER_MOVE;
	int PRIORITY_REBALANCE_UNDERUTILIZED_TEAM;
	int PRIORITY_REBALANCE_OVERUTILIZED_TEAM;
	int PRIORITY_PERPETUAL_STORAGE_WIGGLE;
	int PRIORITY_TEAM_HEALTHY;
	int PRIORITY_TEAM_CONTAINS_UNDESIRED_SERVER;
	int PRIORITY_TEAM_REDUNDANT;
	int PRIORITY_MERGE_SHARD;
	int PRIORITY_POPULATE_REGION;
	int PRIORITY_TEAM_UNHEALTHY;
	int PRIORITY_TEAM_2_LEFT;
	int PRIORITY_TEAM_1_LEFT;
	int PRIORITY_TEAM_FAILED; // Priority when a server in the team is excluded as failed
	int PRIORITY_TEAM_0_LEFT;
	int PRIORITY_SPLIT_SHARD;

	// Data distribution
	double RETRY_RELOCATESHARD_DELAY;
	double DATA_DISTRIBUTION_FAILURE_REACTION_TIME;
	int MIN_SHARD_BYTES, SHARD_BYTES_RATIO, SHARD_BYTES_PER_SQRT_BYTES, MAX_SHARD_BYTES, KEY_SERVER_SHARD_BYTES;
	int64_t SHARD_MAX_BYTES_PER_KSEC, // Shards with more than this bandwidth will be split immediately
	    SHARD_MIN_BYTES_PER_KSEC, // Shards with more than this bandwidth will not be merged
	    SHARD_SPLIT_BYTES_PER_KSEC; // When splitting a shard, it is split into pieces with less than this bandwidth
	double SHARD_MAX_READ_DENSITY_RATIO;
	int64_t SHARD_READ_HOT_BANDWITH_MIN_PER_KSECONDS;
	double SHARD_MAX_BYTES_READ_PER_KSEC_JITTER;
	double STORAGE_METRIC_TIMEOUT;
	double METRIC_DELAY;
	double ALL_DATA_REMOVED_DELAY;
	double INITIAL_FAILURE_REACTION_DELAY;
	double CHECK_TEAM_DELAY;
	double PERPETUAL_WIGGLE_DELAY;
	bool PERPETUAL_WIGGLE_DISABLE_REMOVER;
	double LOG_ON_COMPLETION_DELAY;
	int BEST_TEAM_MAX_TEAM_TRIES;
	int BEST_TEAM_OPTION_COUNT;
	int BEST_OF_AMT;
	double SERVER_LIST_DELAY;
	double RECRUITMENT_IDLE_DELAY;
	double STORAGE_RECRUITMENT_DELAY;
	double BLOB_WORKER_RECRUITMENT_DELAY;
	bool TSS_HACK_IDENTITY_MAPPING;
	double TSS_RECRUITMENT_TIMEOUT;
	double TSS_DD_CHECK_INTERVAL;
	double DATA_DISTRIBUTION_LOGGING_INTERVAL;
	double DD_ENABLED_CHECK_DELAY;
	double DD_STALL_CHECK_DELAY;
	double DD_LOW_BANDWIDTH_DELAY;
	double DD_MERGE_COALESCE_DELAY;
	double STORAGE_METRICS_POLLING_DELAY;
	double STORAGE_METRICS_RANDOM_DELAY;
	double AVAILABLE_SPACE_RATIO_CUTOFF;
	int DESIRED_TEAMS_PER_SERVER;
	int MAX_TEAMS_PER_SERVER;
	int64_t DD_SHARD_SIZE_GRANULARITY;
	int64_t DD_SHARD_SIZE_GRANULARITY_SIM;
	int DD_MOVE_KEYS_PARALLELISM;
	int DD_FETCH_SOURCE_PARALLELISM;
	int DD_MERGE_LIMIT;
	double DD_SHARD_METRICS_TIMEOUT;
	int64_t DD_LOCATION_CACHE_SIZE;
	double MOVEKEYS_LOCK_POLLING_DELAY;
	double DEBOUNCE_RECRUITING_DELAY;
	int REBALANCE_MAX_RETRIES;
	int DD_OVERLAP_PENALTY;
	int DD_EXCLUDE_MIN_REPLICAS;
	bool DD_VALIDATE_LOCALITY;
	int DD_CHECK_INVALID_LOCALITY_DELAY;
	bool DD_ENABLE_VERBOSE_TRACING;
	int64_t
	    DD_SS_FAILURE_VERSIONLAG; // Allowed SS version lag from the current read version before marking it as failed.
	int64_t DD_SS_ALLOWED_VERSIONLAG; // SS will be marked as healthy if it's version lag goes below this value.
	double DD_SS_STUCK_TIME_LIMIT; // If a storage server is not getting new versions for this amount of time, then it
	                               // becomes undesired.
	int DD_TEAMS_INFO_PRINT_INTERVAL;
	int DD_TEAMS_INFO_PRINT_YIELD_COUNT;
	int DD_TEAM_ZERO_SERVER_LEFT_LOG_DELAY;
	int DD_STORAGE_WIGGLE_PAUSE_THRESHOLD; // How many unhealthy relocations are ongoing will pause storage wiggle
	int DD_STORAGE_WIGGLE_STUCK_THRESHOLD; // How many times bestTeamStuck accumulate will pause storage wiggle

	// TeamRemover to remove redundant teams
	bool TR_FLAG_DISABLE_MACHINE_TEAM_REMOVER; // disable the machineTeamRemover actor
	double TR_REMOVE_MACHINE_TEAM_DELAY; // wait for the specified time before try to remove next machine team
	bool TR_FLAG_REMOVE_MT_WITH_MOST_TEAMS; // guard to select which machineTeamRemover logic to use

	bool TR_FLAG_DISABLE_SERVER_TEAM_REMOVER; // disable the serverTeamRemover actor
	double TR_REMOVE_SERVER_TEAM_DELAY; // wait for the specified time before try to remove next server team
	double TR_REMOVE_SERVER_TEAM_EXTRA_DELAY; // serverTeamRemover waits for the delay and check DD healthyness again to
	                                          // ensure it runs after machineTeamRemover

	// Remove wrong storage engines
	double DD_REMOVE_STORE_ENGINE_DELAY; // wait for the specified time before remove the next batch

	double DD_FAILURE_TIME;
	double DD_ZERO_HEALTHY_TEAM_DELAY;

	// KeyValueStore SQLITE
	int CLEAR_BUFFER_SIZE;
	double READ_VALUE_TIME_ESTIMATE;
	double READ_RANGE_TIME_ESTIMATE;
	double SET_TIME_ESTIMATE;
	double CLEAR_TIME_ESTIMATE;
	double COMMIT_TIME_ESTIMATE;
	int CHECK_FREE_PAGE_AMOUNT;
	double DISK_METRIC_LOGGING_INTERVAL;
	int64_t SOFT_HEAP_LIMIT;

	int SQLITE_PAGE_SCAN_ERROR_LIMIT;
	int SQLITE_BTREE_PAGE_USABLE;
	int SQLITE_BTREE_CELL_MAX_LOCAL;
	int SQLITE_BTREE_CELL_MIN_LOCAL;
	int SQLITE_FRAGMENT_PRIMARY_PAGE_USABLE;
	int SQLITE_FRAGMENT_OVERFLOW_PAGE_USABLE;
	double SQLITE_FRAGMENT_MIN_SAVINGS;
	int SQLITE_CHUNK_SIZE_PAGES;
	int SQLITE_CHUNK_SIZE_PAGES_SIM;
	int SQLITE_READER_THREADS;
	int SQLITE_WRITE_WINDOW_LIMIT;
	double SQLITE_WRITE_WINDOW_SECONDS;

	// KeyValueStoreSqlite spring cleaning
	double SPRING_CLEANING_NO_ACTION_INTERVAL;
	double SPRING_CLEANING_LAZY_DELETE_INTERVAL;
	double SPRING_CLEANING_VACUUM_INTERVAL;
	double SPRING_CLEANING_LAZY_DELETE_TIME_ESTIMATE;
	double SPRING_CLEANING_VACUUM_TIME_ESTIMATE;
	double SPRING_CLEANING_VACUUMS_PER_LAZY_DELETE_PAGE;
	int SPRING_CLEANING_MIN_LAZY_DELETE_PAGES;
	int SPRING_CLEANING_MAX_LAZY_DELETE_PAGES;
	int SPRING_CLEANING_LAZY_DELETE_BATCH_SIZE;
	int SPRING_CLEANING_MIN_VACUUM_PAGES;
	int SPRING_CLEANING_MAX_VACUUM_PAGES;

	// KeyValueStoreMemory
	int64_t REPLACE_CONTENTS_BYTES;

	// KeyValueStoreRocksDB
	int ROCKSDB_BACKGROUND_PARALLELISM;
	int ROCKSDB_READ_PARALLELISM;
	int64_t ROCKSDB_MEMTABLE_BYTES;
	bool ROCKSDB_UNSAFE_AUTO_FSYNC;
	int64_t ROCKSDB_PERIODIC_COMPACTION_SECONDS;
	int ROCKSDB_PREFIX_LEN;
	int64_t ROCKSDB_BLOCK_CACHE_SIZE;
	double ROCKSDB_METRICS_DELAY;
	double ROCKSDB_READ_VALUE_TIMEOUT;
	double ROCKSDB_READ_VALUE_PREFIX_TIMEOUT;
	double ROCKSDB_READ_RANGE_TIMEOUT;
	double ROCKSDB_READ_QUEUE_WAIT;
	int ROCKSDB_READ_QUEUE_SOFT_MAX;
	int ROCKSDB_READ_QUEUE_HARD_MAX;
	int ROCKSDB_FETCH_QUEUE_SOFT_MAX;
	int ROCKSDB_FETCH_QUEUE_HARD_MAX;
	// These histograms are in read and write path which can cause performance overhead.
	// Set to 0 to disable histograms.
	double ROCKSDB_HISTOGRAMS_SAMPLE_RATE;
	double ROCKSDB_READ_RANGE_ITERATOR_REFRESH_TIME;
	bool ROCKSDB_READ_RANGE_REUSE_ITERATORS;
	int64_t ROCKSDB_WRITE_RATE_LIMITER_BYTES_PER_SEC;
	bool ROCKSDB_WRITE_RATE_LIMITER_AUTO_TUNE;

	// Leader election
	int MAX_NOTIFICATIONS;
	int MIN_NOTIFICATIONS;
	double NOTIFICATION_FULL_CLEAR_TIME;
	double CANDIDATE_MIN_DELAY;
	double CANDIDATE_MAX_DELAY;
	double CANDIDATE_GROWTH_RATE;
	double POLLING_FREQUENCY;
	double HEARTBEAT_FREQUENCY;

	// Commit CommitProxy
	double START_TRANSACTION_BATCH_INTERVAL_MIN;
	double START_TRANSACTION_BATCH_INTERVAL_MAX;
	double START_TRANSACTION_BATCH_INTERVAL_LATENCY_FRACTION;
	double START_TRANSACTION_BATCH_INTERVAL_SMOOTHER_ALPHA;
	double START_TRANSACTION_BATCH_QUEUE_CHECK_INTERVAL;
	double START_TRANSACTION_MAX_TRANSACTIONS_TO_START;
	int START_TRANSACTION_MAX_REQUESTS_TO_START;
	double START_TRANSACTION_RATE_WINDOW;
	double START_TRANSACTION_MAX_EMPTY_QUEUE_BUDGET;
	int START_TRANSACTION_MAX_QUEUE_SIZE;
	int KEY_LOCATION_MAX_QUEUE_SIZE;
	double COMMIT_PROXY_LIVENESS_TIMEOUT;

	double COMMIT_TRANSACTION_BATCH_INTERVAL_FROM_IDLE;
	double COMMIT_TRANSACTION_BATCH_INTERVAL_MIN;
	double COMMIT_TRANSACTION_BATCH_INTERVAL_MAX;
	double COMMIT_TRANSACTION_BATCH_INTERVAL_LATENCY_FRACTION;
	double COMMIT_TRANSACTION_BATCH_INTERVAL_SMOOTHER_ALPHA;
	int COMMIT_TRANSACTION_BATCH_COUNT_MAX;
	int COMMIT_TRANSACTION_BATCH_BYTES_MIN;
	int COMMIT_TRANSACTION_BATCH_BYTES_MAX;
	double COMMIT_TRANSACTION_BATCH_BYTES_SCALE_BASE;
	double COMMIT_TRANSACTION_BATCH_BYTES_SCALE_POWER;
	int64_t COMMIT_BATCHES_MEM_BYTES_HARD_LIMIT;
	double COMMIT_BATCHES_MEM_FRACTION_OF_TOTAL;
	double COMMIT_BATCHES_MEM_TO_TOTAL_MEM_SCALE_FACTOR;

	double RESOLVER_COALESCE_TIME;
	int BUGGIFIED_ROW_LIMIT;
	double PROXY_SPIN_DELAY;
	double UPDATE_REMOTE_LOG_VERSION_INTERVAL;
	int MAX_TXS_POP_VERSION_HISTORY;
	double MIN_CONFIRM_INTERVAL;
	double ENFORCED_MIN_RECOVERY_DURATION;
	double REQUIRED_MIN_RECOVERY_DURATION;
	bool ALWAYS_CAUSAL_READ_RISKY;
	int MAX_COMMIT_UPDATES;
	double MAX_PROXY_COMPUTE;
	double MAX_COMPUTE_PER_OPERATION;
	int PROXY_COMPUTE_BUCKETS;
	double PROXY_COMPUTE_GROWTH_RATE;
	int TXN_STATE_SEND_AMOUNT;
	double REPORT_TRANSACTION_COST_ESTIMATION_DELAY;
	bool PROXY_REJECT_BATCH_QUEUED_TOO_LONG;
	bool PROXY_USE_RESOLVER_PRIVATE_MUTATIONS;

	int RESET_MASTER_BATCHES;
	int RESET_RESOLVER_BATCHES;
	double RESET_MASTER_DELAY;
	double RESET_RESOLVER_DELAY;

	// Master Server
	double COMMIT_SLEEP_TIME;
	double MIN_BALANCE_TIME;
	int64_t MIN_BALANCE_DIFFERENCE;
	double SECONDS_BEFORE_NO_FAILURE_DELAY;
	int64_t MAX_TXS_SEND_MEMORY;
	int64_t MAX_RECOVERY_VERSIONS;
	double MAX_RECOVERY_TIME;
	double PROVISIONAL_START_DELAY;
	double PROVISIONAL_DELAY_GROWTH;
	double PROVISIONAL_MAX_DELAY;
	double SECONDS_BEFORE_RECRUIT_BACKUP_WORKER;
	double CC_INTERFACE_TIMEOUT;

	// Resolver
	int64_t KEY_BYTES_PER_SAMPLE;
	int64_t SAMPLE_OFFSET_PER_KEY;
	double SAMPLE_EXPIRATION_TIME;
	double SAMPLE_POLL_TIME;
	int64_t RESOLVER_STATE_MEMORY_LIMIT;

	// Backup Worker
	double BACKUP_TIMEOUT; // master's reaction time for backup failure
	double BACKUP_NOOP_POP_DELAY;
	int BACKUP_FILE_BLOCK_BYTES;
	int64_t BACKUP_LOCK_BYTES;
	double BACKUP_UPLOAD_DELAY;

	// Cluster Controller
	double CLUSTER_CONTROLLER_LOGGING_DELAY;
	double MASTER_FAILURE_REACTION_TIME;
	double MASTER_FAILURE_SLOPE_DURING_RECOVERY;
	int WORKER_COORDINATION_PING_DELAY;
	double SIM_SHUTDOWN_TIMEOUT;
	double SHUTDOWN_TIMEOUT;
	double MASTER_SPIN_DELAY;
	double CC_PRUNE_CLIENTS_INTERVAL;
	double CC_CHANGE_DELAY;
	double CC_CLASS_DELAY;
	double WAIT_FOR_GOOD_RECRUITMENT_DELAY;
	double WAIT_FOR_GOOD_REMOTE_RECRUITMENT_DELAY;
	double ATTEMPT_RECRUITMENT_DELAY;
	double WAIT_FOR_DISTRIBUTOR_JOIN_DELAY;
	double WAIT_FOR_RATEKEEPER_JOIN_DELAY;
	double WAIT_FOR_BLOB_MANAGER_JOIN_DELAY;
	double WAIT_FOR_ENCRYPT_KEY_PROXY_JOIN_DELAY;
	double WORKER_FAILURE_TIME;
	double CHECK_OUTSTANDING_INTERVAL;
	double INCOMPATIBLE_PEERS_LOGGING_INTERVAL;
	double VERSION_LAG_METRIC_INTERVAL;
	int64_t MAX_VERSION_DIFFERENCE;
	double INITIAL_UPDATE_CROSS_DC_INFO_DELAY; // The intial delay in a new Cluster Controller just started to refresh
	                                           // the info of remote DC, such as remote DC health, and whether we need
	                                           // to take remote DC health info when making failover decision.
	double CHECK_REMOTE_HEALTH_INTERVAL; // Remote DC health refresh interval.
	double FORCE_RECOVERY_CHECK_DELAY;
	double RATEKEEPER_FAILURE_TIME;
	double BLOB_MANAGER_FAILURE_TIME;
	double REPLACE_INTERFACE_DELAY;
	double REPLACE_INTERFACE_CHECK_DELAY;
	double COORDINATOR_REGISTER_INTERVAL;
	double CLIENT_REGISTER_INTERVAL;
	bool CC_ENABLE_WORKER_HEALTH_MONITOR;
	double CC_WORKER_HEALTH_CHECKING_INTERVAL; // The interval of refreshing the degraded server list.
	double CC_DEGRADED_LINK_EXPIRATION_INTERVAL; // The time period from the last degradation report after which a
	                                             // degraded server is considered healthy.
	double CC_MIN_DEGRADATION_INTERVAL; // The minimum interval that a server is reported as degraded to be considered
	                                    // as degraded by Cluster Controller.
	double ENCRYPT_KEY_PROXY_FAILURE_TIME;
	int CC_DEGRADED_PEER_DEGREE_TO_EXCLUDE; // The maximum number of degraded peers when excluding a server. When the
	                                        // number of degraded peers is more than this value, we will not exclude
	                                        // this server since it may because of server overload.
	int CC_MAX_EXCLUSION_DUE_TO_HEALTH; // The max number of degraded servers to exclude by Cluster Controller due to
	                                    // degraded health.
	bool CC_HEALTH_TRIGGER_RECOVERY; // If true, cluster controller will kill the master to trigger recovery when
	                                 // detecting degraded servers. If false, cluster controller only prints a warning.
	double CC_TRACKING_HEALTH_RECOVERY_INTERVAL; // The number of recovery count should not exceed
	                                             // CC_MAX_HEALTH_RECOVERY_COUNT within
	                                             // CC_TRACKING_HEALTH_RECOVERY_INTERVAL.
	int CC_MAX_HEALTH_RECOVERY_COUNT; // The max number of recoveries can be triggered due to worker health within
	                                  // CC_TRACKING_HEALTH_RECOVERY_INTERVAL
	bool CC_HEALTH_TRIGGER_FAILOVER; // Whether to enable health triggered failover in CC.
	int CC_FAILOVER_DUE_TO_HEALTH_MIN_DEGRADATION; // The minimum number of degraded servers that can trigger a
	                                               // failover.
	int CC_FAILOVER_DUE_TO_HEALTH_MAX_DEGRADATION; // The maximum number of degraded servers that can trigger a
	                                               // failover.

	// Knobs used to select the best policy (via monte carlo)
	int POLICY_RATING_TESTS; // number of tests per policy (in order to compare)
	int POLICY_GENERATIONS; // number of policies to generate

	int EXPECTED_MASTER_FITNESS;
	int EXPECTED_TLOG_FITNESS;
	int EXPECTED_LOG_ROUTER_FITNESS;
	int EXPECTED_COMMIT_PROXY_FITNESS;
	int EXPECTED_GRV_PROXY_FITNESS;
	int EXPECTED_RESOLVER_FITNESS;
	double RECRUITMENT_TIMEOUT;
	int DBINFO_SEND_AMOUNT;
	double DBINFO_BATCH_DELAY;

	// Move Keys
	double SHARD_READY_DELAY;
	double SERVER_READY_QUORUM_INTERVAL;
	double SERVER_READY_QUORUM_TIMEOUT;
	double REMOVE_RETRY_DELAY;
	int MOVE_KEYS_KRM_LIMIT;
	int MOVE_KEYS_KRM_LIMIT_BYTES; // This must be sufficiently larger than CLIENT_KNOBS->KEY_SIZE_LIMIT
	                               // (fdbclient/Knobs.h) to ensure that at least two entries will be returned from an
	                               // attempt to read a key range map
	int MAX_SKIP_TAGS;
	double MAX_ADDED_SOURCES_MULTIPLIER;

	// FdbServer
	double MIN_REBOOT_TIME;
	double MAX_REBOOT_TIME;
	std::string LOG_DIRECTORY;
	int64_t SERVER_MEM_LIMIT;
	double SYSTEM_MONITOR_FREQUENCY;

	// Ratekeeper
	double SMOOTHING_AMOUNT;
	double SLOW_SMOOTHING_AMOUNT;
	double METRIC_UPDATE_RATE;
	double DETAILED_METRIC_UPDATE_RATE;
	double LAST_LIMITED_RATIO;
	double RATEKEEPER_DEFAULT_LIMIT;
	double RATEKEEPER_LIMIT_REASON_SAMPLE_RATE;
	bool RATEKEEPER_PRINT_LIMIT_REASON;

	int64_t TARGET_BYTES_PER_STORAGE_SERVER;
	int64_t SPRING_BYTES_STORAGE_SERVER;
	int64_t AUTO_TAG_THROTTLE_STORAGE_QUEUE_BYTES;
	int64_t TARGET_BYTES_PER_STORAGE_SERVER_BATCH;
	int64_t SPRING_BYTES_STORAGE_SERVER_BATCH;
	int64_t STORAGE_HARD_LIMIT_BYTES;
	int64_t STORAGE_HARD_LIMIT_BYTES_OVERAGE;
	int64_t STORAGE_HARD_LIMIT_VERSION_OVERAGE;
	int64_t STORAGE_DURABILITY_LAG_HARD_MAX;
	int64_t STORAGE_DURABILITY_LAG_SOFT_MAX;

	int64_t LOW_PRIORITY_STORAGE_QUEUE_BYTES;
	int64_t LOW_PRIORITY_DURABILITY_LAG;

	int64_t TARGET_BYTES_PER_TLOG;
	int64_t SPRING_BYTES_TLOG;
	int64_t TARGET_BYTES_PER_TLOG_BATCH;
	int64_t SPRING_BYTES_TLOG_BATCH;
	int64_t TLOG_SPILL_THRESHOLD;
	int64_t TLOG_HARD_LIMIT_BYTES;
	int64_t TLOG_RECOVER_MEMORY_LIMIT;
	double TLOG_IGNORE_POP_AUTO_ENABLE_DELAY;

	int64_t MAX_MANUAL_THROTTLED_TRANSACTION_TAGS;
	int64_t MAX_AUTO_THROTTLED_TRANSACTION_TAGS;
	double MIN_TAG_COST;
	double AUTO_THROTTLE_TARGET_TAG_BUSYNESS;
	double AUTO_THROTTLE_RAMP_TAG_BUSYNESS;
	double AUTO_TAG_THROTTLE_RAMP_UP_TIME;
	double AUTO_TAG_THROTTLE_DURATION;
	double TAG_THROTTLE_PUSH_INTERVAL;
	double AUTO_TAG_THROTTLE_START_AGGREGATION_TIME;
	double AUTO_TAG_THROTTLE_UPDATE_FREQUENCY;
	double TAG_THROTTLE_EXPIRED_CLEANUP_INTERVAL;
	bool AUTO_TAG_THROTTLING_ENABLED;

	double MAX_TRANSACTIONS_PER_BYTE;

	int64_t MIN_AVAILABLE_SPACE;
	double MIN_AVAILABLE_SPACE_RATIO;
	double TARGET_AVAILABLE_SPACE_RATIO;
	double AVAILABLE_SPACE_UPDATE_DELAY;

	double MAX_TL_SS_VERSION_DIFFERENCE; // spring starts at half this value
	double MAX_TL_SS_VERSION_DIFFERENCE_BATCH;
	int MAX_MACHINES_FALLING_BEHIND;

	int MAX_TPS_HISTORY_SAMPLES;
	int NEEDED_TPS_HISTORY_SAMPLES;
	int64_t TARGET_DURABILITY_LAG_VERSIONS;
	int64_t AUTO_TAG_THROTTLE_DURABILITY_LAG_VERSIONS;
	int64_t TARGET_DURABILITY_LAG_VERSIONS_BATCH;
	int64_t DURABILITY_LAG_UNLIMITED_THRESHOLD;
	double INITIAL_DURABILITY_LAG_MULTIPLIER;
	double DURABILITY_LAG_REDUCTION_RATE;
	double DURABILITY_LAG_INCREASE_RATE;

	double STORAGE_SERVER_LIST_FETCH_TIMEOUT;

	// disk snapshot
	int64_t MAX_FORKED_PROCESS_OUTPUT;
	double SNAP_CREATE_MAX_TIMEOUT;

	// Storage Metrics
	double STORAGE_METRICS_AVERAGE_INTERVAL;
	double STORAGE_METRICS_AVERAGE_INTERVAL_PER_KSECONDS;
	double SPLIT_JITTER_AMOUNT;
	int64_t IOPS_UNITS_PER_SAMPLE;
	int64_t BANDWIDTH_UNITS_PER_SAMPLE;
	int64_t BYTES_READ_UNITS_PER_SAMPLE;
	int64_t READ_HOT_SUB_RANGE_CHUNK_SIZE;
	int64_t EMPTY_READ_PENALTY;
	bool READ_SAMPLING_ENABLED;

	// Storage Server
	double STORAGE_LOGGING_DELAY;
	double STORAGE_SERVER_POLL_METRICS_DELAY;
	double FUTURE_VERSION_DELAY;
	int STORAGE_LIMIT_BYTES;
	int BUGGIFY_LIMIT_BYTES;
	bool FETCH_USING_STREAMING;
	int FETCH_BLOCK_BYTES;
	int FETCH_KEYS_PARALLELISM_BYTES;
	int FETCH_KEYS_PARALLELISM;
	int FETCH_KEYS_LOWER_PRIORITY;
	int BUGGIFY_BLOCK_BYTES;
	double STORAGE_DURABILITY_LAG_REJECT_THRESHOLD;
	double STORAGE_DURABILITY_LAG_MIN_RATE;
	int STORAGE_COMMIT_BYTES;
	int STORAGE_FETCH_BYTES;
	double STORAGE_COMMIT_INTERVAL;
	double UPDATE_SHARD_VERSION_INTERVAL;
	int BYTE_SAMPLING_FACTOR;
	int BYTE_SAMPLING_OVERHEAD;
	int MAX_STORAGE_SERVER_WATCH_BYTES;
	int MAX_BYTE_SAMPLE_CLEAR_MAP_SIZE;
	double LONG_BYTE_SAMPLE_RECOVERY_DELAY;
	int BYTE_SAMPLE_LOAD_PARALLELISM;
	double BYTE_SAMPLE_LOAD_DELAY;
	double BYTE_SAMPLE_START_DELAY;
	double UPDATE_STORAGE_PROCESS_STATS_INTERVAL;
	double BEHIND_CHECK_DELAY;
	int BEHIND_CHECK_COUNT;
	int64_t BEHIND_CHECK_VERSIONS;
	double WAIT_METRICS_WRONG_SHARD_CHANCE;
	int64_t MIN_TAG_READ_PAGES_RATE;
	int64_t MIN_TAG_WRITE_PAGES_RATE;
	double TAG_MEASUREMENT_INTERVAL;
	int64_t READ_COST_BYTE_FACTOR;
	bool PREFIX_COMPRESS_KVS_MEM_SNAPSHOTS;
	bool REPORT_DD_METRICS;
	double DD_METRICS_REPORT_INTERVAL;
	double FETCH_KEYS_TOO_LONG_TIME_CRITERIA;
	double MAX_STORAGE_COMMIT_TIME;
	int64_t RANGESTREAM_LIMIT_BYTES;
	bool ENABLE_CLEAR_RANGE_EAGER_READS;
	bool QUICK_GET_VALUE_FALLBACK;
	bool QUICK_GET_KEY_VALUES_FALLBACK;

	// Wait Failure
	int MAX_OUTSTANDING_WAIT_FAILURE_REQUESTS;
	double WAIT_FAILURE_DELAY_LIMIT;

	// Worker
	double WORKER_LOGGING_INTERVAL;
	double HEAP_PROFILER_INTERVAL;
	double UNKNOWN_CC_TIMEOUT;
	double DEGRADED_RESET_INTERVAL;
	double DEGRADED_WARNING_LIMIT;
	double DEGRADED_WARNING_RESET_DELAY;
	int64_t TRACE_LOG_FLUSH_FAILURE_CHECK_INTERVAL_SECONDS;
	double TRACE_LOG_PING_TIMEOUT_SECONDS;
	double MIN_DELAY_CC_WORST_FIT_CANDIDACY_SECONDS; // Listen for a leader for N seconds, and if not heard, then try to
	                                                 // become the leader.
	double MAX_DELAY_CC_WORST_FIT_CANDIDACY_SECONDS;
	double DBINFO_FAILED_DELAY;
	bool ENABLE_WORKER_HEALTH_MONITOR;
	double WORKER_HEALTH_MONITOR_INTERVAL; // Interval between two health monitor health check.
	int PEER_LATENCY_CHECK_MIN_POPULATION; // The minimum number of latency samples required to check a peer.
	double PEER_LATENCY_DEGRADATION_PERCENTILE; // The percentile latency used to check peer health.
	double PEER_LATENCY_DEGRADATION_THRESHOLD; // The latency threshold to consider a peer degraded.
	double PEER_TIMEOUT_PERCENTAGE_DEGRADATION_THRESHOLD; // The percentage of timeout to consider a peer degraded.

	// Test harness
	double WORKER_POLL_DELAY;

	// Coordination
	double COORDINATED_STATE_ONCONFLICT_POLL_INTERVAL;
	bool ENABLE_CROSS_CLUSTER_SUPPORT; // Allow a coordinator to serve requests whose connection string does not match
	                                   // the local descriptor
	double FORWARD_REQUEST_TOO_OLD; // Do not forward requests older than this setting
	double COORDINATOR_LEADER_CONNECTION_TIMEOUT;

	// Dynamic Knobs (implementation)
	double UPDATE_NODE_TIMEOUT;
	double GET_COMMITTED_VERSION_TIMEOUT;
	double GET_SNAPSHOT_AND_CHANGES_TIMEOUT;
	double FETCH_CHANGES_TIMEOUT;

	// Buggification
	double BUGGIFIED_EVENTUAL_CONSISTENCY;
	bool BUGGIFY_ALL_COORDINATION;

	// Status
	double STATUS_MIN_TIME_BETWEEN_REQUESTS;
	double MAX_STATUS_REQUESTS_PER_SECOND;
	int CONFIGURATION_ROWS_TO_FETCH;
	bool DISABLE_DUPLICATE_LOG_WARNING;
	double HISTOGRAM_REPORT_INTERVAL;

	// IPager
	int PAGER_RESERVED_PAGES;

	// IndirectShadowPager
	int FREE_PAGE_VACUUM_THRESHOLD;
	int VACUUM_QUEUE_SIZE;
	int VACUUM_BYTES_PER_SECOND;

	// Timekeeper
	int64_t TIME_KEEPER_DELAY;
	int64_t TIME_KEEPER_MAX_ENTRIES;

	// Fast Restore
	// TODO: After 6.3, review FR knobs, remove unneeded ones and change default value
	int64_t FASTRESTORE_FAILURE_TIMEOUT;
	int64_t FASTRESTORE_HEARTBEAT_INTERVAL;
	double FASTRESTORE_SAMPLING_PERCENT;
	int64_t FASTRESTORE_NUM_LOADERS;
	int64_t FASTRESTORE_NUM_APPLIERS;
	// FASTRESTORE_TXN_BATCH_MAX_BYTES is target txn size used by appliers to apply mutations
	double FASTRESTORE_TXN_BATCH_MAX_BYTES;
	// FASTRESTORE_VERSIONBATCH_MAX_BYTES is the maximum data size in each version batch
	double FASTRESTORE_VERSIONBATCH_MAX_BYTES;
	// FASTRESTORE_VB_PARALLELISM is the number of concurrently running version batches
	int64_t FASTRESTORE_VB_PARALLELISM;
	int64_t FASTRESTORE_VB_MONITOR_DELAY; // How quickly monitor finished version batch
	double FASTRESTORE_VB_LAUNCH_DELAY;
	int64_t FASTRESTORE_ROLE_LOGGING_DELAY;
	int64_t FASTRESTORE_UPDATE_PROCESS_STATS_INTERVAL; // How quickly to update process metrics for restore
	int64_t FASTRESTORE_ATOMICOP_WEIGHT; // workload amplication factor for atomic op
	int64_t FASTRESTORE_APPLYING_PARALLELISM; // number of outstanding txns writing to dest. DB
	int64_t FASTRESTORE_MONITOR_LEADER_DELAY;
	int64_t FASTRESTORE_STRAGGLER_THRESHOLD_SECONDS;
	bool FASTRESTORE_TRACK_REQUEST_LATENCY; // true to track reply latency of each request in a request batch
	bool FASTRESTORE_TRACK_LOADER_SEND_REQUESTS; // track requests of load send mutations to appliers?
	int64_t FASTRESTORE_MEMORY_THRESHOLD_MB_SOFT; // threshold when pipelined actors should be delayed
	int64_t FASTRESTORE_WAIT_FOR_MEMORY_LATENCY;
	int64_t FASTRESTORE_HEARTBEAT_DELAY; // interval for master to ping loaders and appliers
	int64_t
	    FASTRESTORE_HEARTBEAT_MAX_DELAY; // master claim a node is down if no heart beat from the node for this delay
	int64_t FASTRESTORE_APPLIER_FETCH_KEYS_SIZE; // number of keys to fetch in a txn on applier
	int64_t FASTRESTORE_LOADER_SEND_MUTATION_MSG_BYTES; // desired size of mutation message sent from loader to appliers
	bool FASTRESTORE_GET_RANGE_VERSIONS_EXPENSIVE; // parse each range file to get (range, version) it has?
	int64_t FASTRESTORE_REQBATCH_PARALLEL; // number of requests to wait on for getBatchReplies()
	bool FASTRESTORE_REQBATCH_LOG; // verbose log information for getReplyBatches
	int FASTRESTORE_TXN_CLEAR_MAX; // threshold to start tracking each clear op in a txn
	int FASTRESTORE_TXN_RETRY_MAX; // threshold to start output error on too many retries
	double FASTRESTORE_TXN_EXTRA_DELAY; // extra delay to avoid overwhelming fdb
	bool FASTRESTORE_NOT_WRITE_DB; // do not write result to DB. Only for dev testing
	bool FASTRESTORE_USE_RANGE_FILE; // use range file in backup
	bool FASTRESTORE_USE_LOG_FILE; // use log file in backup
	int64_t FASTRESTORE_SAMPLE_MSG_BYTES; // sample message desired size
	double FASTRESTORE_SCHED_UPDATE_DELAY; // delay in seconds in updating process metrics
	int FASTRESTORE_SCHED_TARGET_CPU_PERCENT; // release as many requests as possible when cpu usage is below the knob
	int FASTRESTORE_SCHED_MAX_CPU_PERCENT; // max cpu percent when scheduler shall not release non-urgent requests
	int FASTRESTORE_SCHED_INFLIGHT_LOAD_REQS; // number of inflight requests to load backup files
	int FASTRESTORE_SCHED_INFLIGHT_SEND_REQS; // number of inflight requests for loaders to  send mutations to appliers
	int FASTRESTORE_SCHED_LOAD_REQ_BATCHSIZE; // number of load request to release at once
	int FASTRESTORE_SCHED_INFLIGHT_SENDPARAM_THRESHOLD; // we can send future VB requests if it is less than this knob
	int FASTRESTORE_SCHED_SEND_FUTURE_VB_REQS_BATCH; // number of future VB sendLoadingParam requests to process at once
	int FASTRESTORE_NUM_TRACE_EVENTS;
	bool FASTRESTORE_EXPENSIVE_VALIDATION; // when set true, performance will be heavily affected
	double FASTRESTORE_WRITE_BW_MB; // target aggregated write bandwidth from all appliers
	double FASTRESTORE_RATE_UPDATE_SECONDS; // how long to update appliers target write rate
	bool FASTRESTORE_DUMP_INSERT_RANGE_VERSION; // Dump all the range version after insertion. This is for debugging
	                                            // purpose.

	int REDWOOD_DEFAULT_PAGE_SIZE; // Page size for new Redwood files
	int REDWOOD_DEFAULT_EXTENT_SIZE; // Extent size for new Redwood files
	int REDWOOD_DEFAULT_EXTENT_READ_SIZE; // Extent read size for Redwood files
	int REDWOOD_EXTENT_CONCURRENT_READS; // Max number of simultaneous extent disk reads in progress.
	int REDWOOD_KVSTORE_CONCURRENT_READS; // Max number of simultaneous point or range reads in progress.
	bool REDWOOD_KVSTORE_RANGE_PREFETCH; // Whether to use range read prefetching
	double REDWOOD_PAGE_REBUILD_MAX_SLACK; // When rebuilding pages, max slack to allow in page
	int REDWOOD_LAZY_CLEAR_BATCH_SIZE_PAGES; // Number of pages to try to pop from the lazy delete queue and process at
	                                         // once
	int REDWOOD_LAZY_CLEAR_MIN_PAGES; // Minimum number of pages to free before ending a lazy clear cycle, unless the
	                                  // queue is empty
	int REDWOOD_LAZY_CLEAR_MAX_PAGES; // Maximum number of pages to free before ending a lazy clear cycle, unless the
	                                  // queue is empty
	int64_t REDWOOD_REMAP_CLEANUP_WINDOW; // Remap remover lag interval in which to coalesce page writes
	double REDWOOD_REMAP_CLEANUP_LAG; // Maximum allowed remap remover lag behind the cleanup window as a multiple of
	                                  // the window size
	int REDWOOD_PAGEFILE_GROWTH_SIZE_PAGES; // Number of pages to grow page file by
	double REDWOOD_METRICS_INTERVAL;
	double REDWOOD_HISTOGRAM_INTERVAL;
	bool REDWOOD_EVICT_UPDATED_PAGES; // Whether to prioritize eviction of updated pages from cache.

	// Server request latency measurement
	int LATENCY_SAMPLE_SIZE;
	double LATENCY_METRICS_LOGGING_INTERVAL;

	// Cluster recovery
	std::string CLUSTER_RECOVERY_EVENT_NAME_PREFIX;

	// encrypt key proxy
	bool ENABLE_ENCRYPT_KEY_PROXY;

	// blob granule stuff
	// FIXME: configure url with database configuration instead of knob eventually
	std::string BG_URL;

	int BG_SNAPSHOT_FILE_TARGET_BYTES;
	int BG_DELTA_FILE_TARGET_BYTES;
	int BG_DELTA_BYTES_BEFORE_COMPACT;

	double BLOB_WORKER_TIMEOUT; // Blob Manager's reaction time to a blob worker failure

	ServerKnobs(Randomize, ClientKnobs*, IsSimulated);
	void initialize(Randomize, ClientKnobs*, IsSimulated);
};<|MERGE_RESOLUTION|>--- conflicted
+++ resolved
@@ -108,12 +108,9 @@
 	double PUSH_STATS_SLOW_AMOUNT;
 	double PUSH_STATS_SLOW_RATIO;
 	int TLOG_POP_BATCH_SIZE;
-<<<<<<< HEAD
 	double BLOCKING_PEEK_TIMEOUT;
-=======
 	bool PEEK_BATCHING_EMPTY_MSG;
 	double PEEK_BATCHING_EMPTY_MSG_INTERVAL;
->>>>>>> 344a14b0
 
 	// Data distribution queue
 	double HEALTH_POLL_TIME;
