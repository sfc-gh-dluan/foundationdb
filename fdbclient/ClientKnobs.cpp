/*
 * ClientKnobs.cpp
 *
 * This source file is part of the FoundationDB open source project
 *
 * Copyright 2013-2022 Apple Inc. and the FoundationDB project authors
 *
 * Licensed under the Apache License, Version 2.0 (the "License");
 * you may not use this file except in compliance with the License.
 * You may obtain a copy of the License at
 *
 *     http://www.apache.org/licenses/LICENSE-2.0
 *
 * Unless required by applicable law or agreed to in writing, software
 * distributed under the License is distributed on an "AS IS" BASIS,
 * WITHOUT WARRANTIES OR CONDITIONS OF ANY KIND, either express or implied.
 * See the License for the specific language governing permissions and
 * limitations under the License.
 */

#include "fdbclient/Knobs.h"
#include "fdbclient/FDBTypes.h"
#include "fdbclient/SystemData.h"
#include "fdbclient/Tenant.h"
#include "flow/UnitTest.h"

#define init(...) KNOB_FN(__VA_ARGS__, INIT_ATOMIC_KNOB, INIT_KNOB)(__VA_ARGS__)

ClientKnobs::ClientKnobs(Randomize randomize) {
	initialize(randomize);
}

void ClientKnobs::initialize(Randomize randomize) {
	// clang-format off

	init( TOO_MANY,                            1000000 );

	init( SYSTEM_MONITOR_INTERVAL,                 5.0 );
	init( NETWORK_BUSYNESS_MONITOR_INTERVAL,       1.0 );
	init( TSS_METRICS_LOGGING_INTERVAL,          120.0 ); // 2 minutes by default

	init( FAILURE_MAX_DELAY,                       5.0 );
	init( FAILURE_MIN_DELAY,                       4.0 ); if( randomize && BUGGIFY ) FAILURE_MIN_DELAY = 1.0;
	init( FAILURE_TIMEOUT_DELAY,     FAILURE_MIN_DELAY );
	init( CLIENT_FAILURE_TIMEOUT_DELAY, FAILURE_MIN_DELAY );
	init( FAILURE_EMERGENCY_DELAY,                30.0 );
	init( FAILURE_MAX_GENERATIONS,                  10 );
	init( RECOVERY_DELAY_START_GENERATION,          70 );
	init( RECOVERY_DELAY_SECONDS_PER_GENERATION,  60.0 );
	init( MAX_GENERATIONS,                         100 );
	init( MAX_GENERATIONS_OVERRIDE,                  0 );
	init( MAX_GENERATIONS_SIM,                      50 ); //Disable network connections after this many generations in simulation, should be less than RECOVERY_DELAY_START_GENERATION

	init( COORDINATOR_RECONNECTION_DELAY,          1.0 );
	init( CLIENT_EXAMPLE_AMOUNT,                    20 );
	init( MAX_CLIENT_STATUS_AGE,                   1.0 );
	init( MAX_COMMIT_PROXY_CONNECTIONS,              5 ); if( randomize && BUGGIFY ) MAX_COMMIT_PROXY_CONNECTIONS = 1;
	init( MAX_GRV_PROXY_CONNECTIONS,                 3 ); if( randomize && BUGGIFY ) MAX_GRV_PROXY_CONNECTIONS = 1;
	init( STATUS_IDLE_TIMEOUT,                   120.0 );
	init( SEND_ENTIRE_VERSION_VECTOR,            false );

	// wrong_shard_server sometimes comes from the only nonfailed server, so we need to avoid a fast spin

	init( WRONG_SHARD_SERVER_DELAY,                .01 ); if( randomize && BUGGIFY ) WRONG_SHARD_SERVER_DELAY = deterministicRandom()->random01(); // FLOW_KNOBS->PREVENT_FAST_SPIN_DELAY; // SOMEDAY: This delay can limit performance of retrieving data when the cache is mostly wrong (e.g. dumping the database after a test)
	init( FUTURE_VERSION_RETRY_DELAY,              .01 ); if( randomize && BUGGIFY ) FUTURE_VERSION_RETRY_DELAY = deterministicRandom()->random01();// FLOW_KNOBS->PREVENT_FAST_SPIN_DELAY;
	init( UNKNOWN_TENANT_RETRY_DELAY,              0.0 ); if( randomize && BUGGIFY ) UNKNOWN_TENANT_RETRY_DELAY = deterministicRandom()->random01();
	init( REPLY_BYTE_LIMIT,                      80000 );
	init( DEFAULT_BACKOFF,                         .01 ); if( randomize && BUGGIFY ) DEFAULT_BACKOFF = deterministicRandom()->random01();
	init( DEFAULT_MAX_BACKOFF,                     1.0 );
	init( BACKOFF_GROWTH_RATE,                     2.0 );
	init( RESOURCE_CONSTRAINED_MAX_BACKOFF,       30.0 );
	init( PROXY_COMMIT_OVERHEAD_BYTES,              23 ); //The size of serializing 7 tags (3 primary, 3 remote, 1 log router) + 2 for the tag length
	init( SHARD_STAT_SMOOTH_AMOUNT,                5.0 );
	init( INIT_MID_SHARD_BYTES,               10000000 ); if( randomize && BUGGIFY ) INIT_MID_SHARD_BYTES = 40000; else if(randomize && BUGGIFY_WITH_PROB(0.75)) INIT_MID_SHARD_BYTES = 200000; // The same value as SERVER_KNOBS->MIN_SHARD_BYTES

	init( TRANSACTION_SIZE_LIMIT,                  1e7 );
	init( KEY_SIZE_LIMIT,                          1e4 );
	init( SYSTEM_KEY_SIZE_LIMIT,                   3e4 );
	init( VALUE_SIZE_LIMIT,                        1e5 );
	init( SPLIT_KEY_SIZE_LIMIT,                    KEY_SIZE_LIMIT/2 );  if( randomize && BUGGIFY ) SPLIT_KEY_SIZE_LIMIT = KEY_SIZE_LIMIT - 31;//serverKeysPrefixFor(UID()).size() - 1;
	init( METADATA_VERSION_CACHE_SIZE,            1000 );
	init( CHANGE_FEED_LOCATION_LIMIT,            10000 );
	init( CHANGE_FEED_CACHE_SIZE,               100000 ); if( randomize && BUGGIFY ) CHANGE_FEED_CACHE_SIZE = 1;
	init( CHANGE_FEED_POP_TIMEOUT,                 5.0 );
	init( CHANGE_FEED_STREAM_MIN_BYTES,            1e4 ); if( randomize && BUGGIFY ) CHANGE_FEED_STREAM_MIN_BYTES = 1;
	init( TENANT_PREFIX_SIZE_LIMIT,                 28 ); ASSERT(TENANT_PREFIX_SIZE_LIMIT >= TenantMapEntry::ROOT_PREFIX_SIZE); // includes 8-byte ID and optional tenant subspace

	init( MAX_BATCH_SIZE,                         1000 ); if( randomize && BUGGIFY ) MAX_BATCH_SIZE = 1;
	init( GRV_BATCH_TIMEOUT,                     0.005 ); if( randomize && BUGGIFY ) GRV_BATCH_TIMEOUT = 0.1;
	init( BROADCAST_BATCH_SIZE,                     20 ); if( randomize && BUGGIFY ) BROADCAST_BATCH_SIZE = 1;
	init( TRANSACTION_TIMEOUT_DELAY_INTERVAL,     10.0 ); if( randomize && BUGGIFY ) TRANSACTION_TIMEOUT_DELAY_INTERVAL = 1.0;

	init( LOCATION_CACHE_EVICTION_SIZE,         600000 );
	init( LOCATION_CACHE_EVICTION_SIZE_SIM,         10 ); if( randomize && BUGGIFY ) LOCATION_CACHE_EVICTION_SIZE_SIM = 3;
	init( LOCATION_CACHE_ENDPOINT_FAILURE_GRACE_PERIOD,     60 );
	init( LOCATION_CACHE_FAILED_ENDPOINT_RETRY_INTERVAL,    60 );
	init( TENANT_CACHE_EVICTION_SIZE,           100000 );
	init( TENANT_CACHE_EVICTION_SIZE_SIM,           10 ); if( randomize && BUGGIFY ) TENANT_CACHE_EVICTION_SIZE_SIM = 3;

	init( GET_RANGE_SHARD_LIMIT,                     2 );
	init( WARM_RANGE_SHARD_LIMIT,                  100 );
	init( STORAGE_METRICS_SHARD_LIMIT,             100 ); if( randomize && BUGGIFY ) STORAGE_METRICS_SHARD_LIMIT = 3;
	init( SHARD_COUNT_LIMIT,                        80 ); if( randomize && BUGGIFY ) SHARD_COUNT_LIMIT = 3;
	init( STORAGE_METRICS_UNFAIR_SPLIT_LIMIT,  2.0/3.0 );
	init( STORAGE_METRICS_TOO_MANY_SHARDS_DELAY,  15.0 );
	init( AGGREGATE_HEALTH_METRICS_MAX_STALENESS,  0.5 );
	init( DETAILED_HEALTH_METRICS_MAX_STALENESS,   5.0 );
	init( MID_SHARD_SIZE_MAX_STALENESS,           10.0 );
	init( TAG_ENCODE_KEY_SERVERS,                false ); if( randomize && BUGGIFY ) TAG_ENCODE_KEY_SERVERS = true;
	init( RANGESTREAM_FRAGMENT_SIZE,               1e6 );
	init( RANGESTREAM_BUFFERED_FRAGMENTS_LIMIT,     20 );
	init( QUARANTINE_TSS_ON_MISMATCH,             true ); if( randomize && BUGGIFY ) QUARANTINE_TSS_ON_MISMATCH = false; // if true, a tss mismatch will put the offending tss in quarantine. If false, it will just be killed
	init( CHANGE_FEED_EMPTY_BATCH_TIME,          0.005 );

	//KeyRangeMap
	init( KRM_GET_RANGE_LIMIT,                     1e5 ); if( randomize && BUGGIFY ) KRM_GET_RANGE_LIMIT = 10;
	init( KRM_GET_RANGE_LIMIT_BYTES,               1e8 ); if( randomize && BUGGIFY ) KRM_GET_RANGE_LIMIT_BYTES = 10000; //This must be sufficiently larger than KEY_SIZE_LIMIT to ensure that at least two entries will be returned from an attempt to read a key range map

	init( DEFAULT_MAX_OUTSTANDING_WATCHES,         1e4 );
	init( ABSOLUTE_MAX_WATCHES,                    1e6 );
	init( WATCH_POLLING_TIME,                      1.0 ); if( randomize && BUGGIFY ) WATCH_POLLING_TIME = 5.0;
	init( NO_RECENT_UPDATES_DURATION,             20.0 ); if( randomize && BUGGIFY ) NO_RECENT_UPDATES_DURATION = 0.1;
	init( FAST_WATCH_TIMEOUT,                     20.0 ); if( randomize && BUGGIFY ) FAST_WATCH_TIMEOUT = 1.0;
	init( WATCH_TIMEOUT,                          30.0 ); if( randomize && BUGGIFY ) WATCH_TIMEOUT = 20.0;

	// Core
	init( CORE_VERSIONSPERSECOND,		           1e6 );
	init( LOG_RANGE_BLOCK_SIZE, CORE_VERSIONSPERSECOND );
	init( MUTATION_BLOCK_SIZE,	            	  10000);
	init( MAX_VERSION_CACHE_LAG,                    0.1 );
	init( MAX_PROXY_CONTACT_LAG,                    0.2 );
	init( DEBUG_USE_GRV_CACHE_CHANCE,              -1.0 ); // For 100% chance at 1.0, this means 0.0 is not 0%. We don't want the default to be 0. 
	init( FORCE_GRV_CACHE_OFF,                    false );
	init( GRV_CACHE_RK_COOLDOWN,                   60.0 );
	init( GRV_SUSTAINED_THROTTLING_THRESHOLD,       0.1 );

	// TaskBucket
	init( TASKBUCKET_LOGGING_DELAY,                5.0 );
	init( TASKBUCKET_MAX_PRIORITY,                   1 );
	init( TASKBUCKET_CHECK_TIMEOUT_CHANCE,        0.02 ); if( randomize && BUGGIFY ) TASKBUCKET_CHECK_TIMEOUT_CHANCE = 1.0;
	init( TASKBUCKET_TIMEOUT_JITTER_OFFSET,        0.9 );
	init( TASKBUCKET_TIMEOUT_JITTER_RANGE,         0.2 );
	init( TASKBUCKET_CHECK_ACTIVE_DELAY,           0.5 );
	init( TASKBUCKET_CHECK_ACTIVE_AMOUNT,           10 );
	init( TASKBUCKET_TIMEOUT_VERSIONS,     60*CORE_VERSIONSPERSECOND ); if( randomize && BUGGIFY ) TASKBUCKET_TIMEOUT_VERSIONS = 30*CORE_VERSIONSPERSECOND;
	init( TASKBUCKET_MAX_TASK_KEYS,               1000 ); if( randomize && BUGGIFY ) TASKBUCKET_MAX_TASK_KEYS = 20;

	//Backup
	init( BACKUP_LOCAL_FILE_WRITE_BLOCK,     1024*1024 );
	init( BACKUP_CONCURRENT_DELETES,               100 );
	init( BACKUP_SIMULATED_LIMIT_BYTES,		       1e6 ); if( randomize && BUGGIFY ) BACKUP_SIMULATED_LIMIT_BYTES = 1000;
	init( BACKUP_GET_RANGE_LIMIT_BYTES,		       1e6 );
	init( BACKUP_LOCK_BYTES,                       1e8 );
	init( BACKUP_RANGE_TIMEOUT,   TASKBUCKET_TIMEOUT_VERSIONS/CORE_VERSIONSPERSECOND/2.0 );
	init( BACKUP_RANGE_MINWAIT,   std::max(1.0, BACKUP_RANGE_TIMEOUT/2.0));
	init( BACKUP_SNAPSHOT_DISPATCH_INTERVAL_SEC,  10 * 60 );  // 10 minutes
	init( BACKUP_DEFAULT_SNAPSHOT_INTERVAL_SEC,   3600 * 24 * 10); // 10 days
	init( BACKUP_SHARD_TASK_LIMIT,                1000 ); if( randomize && BUGGIFY ) BACKUP_SHARD_TASK_LIMIT = 4;
	init( BACKUP_AGGREGATE_POLL_RATE_UPDATE_INTERVAL, 60);
	init( BACKUP_AGGREGATE_POLL_RATE,              2.0 ); // polls per second target for all agents on the cluster
	init( BACKUP_LOG_WRITE_BATCH_MAX_SIZE,         1e6 ); //Must be much smaller than TRANSACTION_SIZE_LIMIT
	init( BACKUP_LOG_ATOMIC_OPS_SIZE,			  1000 );
	init( BACKUP_OPERATION_COST_OVERHEAD,		    50 );
	init( BACKUP_MAX_LOG_RANGES,                    21 ); if( randomize && BUGGIFY ) BACKUP_MAX_LOG_RANGES = 4;
	init( BACKUP_SIM_COPY_LOG_RANGES,              100 );
	init( BACKUP_VERSION_DELAY,           5*CORE_VERSIONSPERSECOND );
	bool buggifyMapLimits = randomize && BUGGIFY;
	init( BACKUP_MAP_KEY_LOWER_LIMIT,              1e4 ); if( buggifyMapLimits ) BACKUP_MAP_KEY_LOWER_LIMIT = 4;
	init( BACKUP_MAP_KEY_UPPER_LIMIT,              1e5 ); if( buggifyMapLimits ) BACKUP_MAP_KEY_UPPER_LIMIT = 30;
	init( BACKUP_COPY_TASKS,                        90 );
	init( BACKUP_BLOCK_SIZE,   LOG_RANGE_BLOCK_SIZE/10 );
	init( COPY_LOG_BLOCK_SIZE,              LOG_RANGE_BLOCK_SIZE ); // the maximum possible value due the getLogRanges limitations
	init( COPY_LOG_BLOCKS_PER_TASK,               1000 );
	init( COPY_LOG_PREFETCH_BLOCKS,                  3 );
	init( COPY_LOG_READ_AHEAD_BYTES,        BACKUP_LOCK_BYTES / COPY_LOG_PREFETCH_BLOCKS); // each task will use up to COPY_LOG_PREFETCH_BLOCKS * COPY_LOG_READ_AHEAD_BYTES memory
	init( COPY_LOG_TASK_DURATION_NANOS,	      1e10 ); // 10 seconds
	init( BACKUP_TASKS_PER_AGENT,                   10 );
	init( BACKUP_POLL_PROGRESS_SECONDS,             10 );
	init( VERSIONS_PER_SECOND,                     1e6 ); // Must be the same as SERVER_KNOBS->VERSIONS_PER_SECOND
	init( SIM_BACKUP_TASKS_PER_AGENT,               10 );
	init( BACKUP_RANGEFILE_BLOCK_SIZE,      1024 * 1024);
	init( BACKUP_LOGFILE_BLOCK_SIZE,        1024 * 1024);
	init( BACKUP_DISPATCH_ADDTASK_SIZE,             50 );
	init( RESTORE_DISPATCH_ADDTASK_SIZE,           150 );
	init( RESTORE_DISPATCH_BATCH_SIZE,           30000 ); if( randomize && BUGGIFY ) RESTORE_DISPATCH_BATCH_SIZE = 20;
	init( RESTORE_WRITE_TX_SIZE,            256 * 1024 );
	init( APPLY_MAX_LOCK_BYTES,                    1e9 );
	init( APPLY_MIN_LOCK_BYTES,                   11e6 ); //Must be bigger than TRANSACTION_SIZE_LIMIT
	init( APPLY_BLOCK_SIZE,     LOG_RANGE_BLOCK_SIZE/5 );
	init( APPLY_MAX_DECAY_RATE,                   0.99 );
	init( APPLY_MAX_INCREASE_FACTOR,               1.1 );
	init( BACKUP_ERROR_DELAY,                     10.0 );
	init( BACKUP_STATUS_DELAY,                    40.0 );
	init( BACKUP_STATUS_JITTER,                   0.05 );
	init( MIN_CLEANUP_SECONDS,                  3600.0 );
	init( FASTRESTORE_ATOMICOP_WEIGHT,               1 ); if( randomize && BUGGIFY ) { FASTRESTORE_ATOMICOP_WEIGHT = deterministicRandom()->random01() * 200 + 1; }

	// Configuration
	init( DEFAULT_AUTO_COMMIT_PROXIES,               3 );
	init( DEFAULT_AUTO_GRV_PROXIES,                  1 );
	init( DEFAULT_AUTO_RESOLVERS,                    1 );
	init( DEFAULT_AUTO_LOGS,                         3 );
	init( DEFAULT_COMMIT_GRV_PROXIES_RATIO,          3 );
	init( DEFAULT_MAX_GRV_PROXIES,                   4 );

	init( IS_ACCEPTABLE_DELAY,                     1.5 );

	init( HTTP_READ_SIZE,                     128*1024 );
	init( HTTP_SEND_SIZE,                      32*1024 );
	init( HTTP_VERBOSE_LEVEL,                        0 );
	init( HTTP_REQUEST_ID_HEADER,                   "" );
	init( HTTP_REQUEST_AWS_V4_HEADER,             true );
	init( HTTP_RESPONSE_SKIP_VERIFY_CHECKSUM_FOR_PARTIAL_CONTENT, false );
	init( BLOBSTORE_ENCRYPTION_TYPE,                "" );
	init( BLOBSTORE_CONNECT_TRIES,                  10 );
	init( BLOBSTORE_CONNECT_TIMEOUT,                10 );
	init( BLOBSTORE_MAX_CONNECTION_LIFE,           120 );
	init( BLOBSTORE_REQUEST_TRIES,                  10 );
	init( BLOBSTORE_REQUEST_TIMEOUT_MIN,            60 );

	init( BLOBSTORE_CONCURRENT_UPLOADS, BACKUP_TASKS_PER_AGENT*2 );
	init( BLOBSTORE_CONCURRENT_LISTS,               20 );
	init( BLOBSTORE_CONCURRENT_REQUESTS, BLOBSTORE_CONCURRENT_UPLOADS + BLOBSTORE_CONCURRENT_LISTS + 5);

	init( BLOBSTORE_CONCURRENT_WRITES_PER_FILE,      5 );
	init( BLOBSTORE_CONCURRENT_READS_PER_FILE,       3 );
	init( BLOBSTORE_READ_BLOCK_SIZE,       1024 * 1024 );
	init( BLOBSTORE_READ_AHEAD_BLOCKS,               0 );
	init( BLOBSTORE_READ_CACHE_BLOCKS_PER_FILE,      2 );
	init( BLOBSTORE_MULTIPART_MAX_PART_SIZE,  20000000 );
	init( BLOBSTORE_MULTIPART_MIN_PART_SIZE,   5242880 );

	// These are basically unlimited by default but can be used to reduce blob IO if needed
	init( BLOBSTORE_REQUESTS_PER_SECOND,            200 );
	init( BLOBSTORE_MAX_SEND_BYTES_PER_SECOND,      1e9 );
	init( BLOBSTORE_MAX_RECV_BYTES_PER_SECOND,      1e9 );

	init( BLOBSTORE_LIST_REQUESTS_PER_SECOND,       200 );
	init( BLOBSTORE_WRITE_REQUESTS_PER_SECOND,       50 );
	init( BLOBSTORE_READ_REQUESTS_PER_SECOND,       100 );
	init( BLOBSTORE_DELETE_REQUESTS_PER_SECOND,     200 );

	// Dynamic Knobs
	init( COMMIT_QUORUM_TIMEOUT,                    3.0 );
	init( GET_GENERATION_QUORUM_TIMEOUT,            3.0 );
	init( GET_KNOB_TIMEOUT,                         3.0 );
	init( TIMEOUT_RETRY_UPPER_BOUND,               20.0 );

	// Client Status Info
	init(CSI_SAMPLING_PROBABILITY, -1.0);
	init(CSI_SIZE_LIMIT, std::numeric_limits<int64_t>::max());
	if (randomize && BUGGIFY) {
		CSI_SAMPLING_PROBABILITY = deterministicRandom()->random01() / 10; // rand range 0 - 0.1
		CSI_SIZE_LIMIT = deterministicRandom()->randomInt(1024 * 1024, 100 * 1024 * 1024); // 1 MB - 100 MB
	}
	init(CSI_STATUS_DELAY,						  10.0  );

	init( CONSISTENCY_CHECK_RATE_LIMIT_MAX,        50e6 ); // Limit in per sec
	init( CONSISTENCY_CHECK_ONE_ROUND_TARGET_COMPLETION_TIME,	7 * 24 * 60 * 60 ); // 7 days

	//fdbcli
	init( CLI_CONNECT_PARALLELISM,                  400 );
	init( CLI_CONNECT_TIMEOUT,                     10.0 );

	// trace
	init( TRACE_LOG_FILE_IDENTIFIER_MAX_LENGTH,      50 );

	// transaction tags
	init( MAX_TAGS_PER_TRANSACTION,                   5 );
	init( MAX_TRANSACTION_TAG_LENGTH,                16 );
	init( COMMIT_SAMPLE_COST,                       100 ); if( randomize && BUGGIFY ) COMMIT_SAMPLE_COST = 10;
	init( WRITE_COST_BYTE_FACTOR,                 16384 ); if( randomize && BUGGIFY ) WRITE_COST_BYTE_FACTOR = 4096;
	init( INCOMPLETE_SHARD_PLUS,                   4096 );
	init( READ_TAG_SAMPLE_RATE,                    0.01 ); if( randomize && BUGGIFY ) READ_TAG_SAMPLE_RATE = 1.0; // Communicated to clients from cluster
	init( TAG_THROTTLE_SMOOTHING_WINDOW,            2.0 );
	init( TAG_THROTTLE_RECHECK_INTERVAL,            5.0 ); if( randomize && BUGGIFY ) TAG_THROTTLE_RECHECK_INTERVAL = 0.0;
	init( TAG_THROTTLE_EXPIRATION_INTERVAL,        60.0 ); if( randomize && BUGGIFY ) TAG_THROTTLE_EXPIRATION_INTERVAL = 1.0;

	// busyness reporting
	init( BUSYNESS_SPIKE_START_THRESHOLD,         0.100 );
	init( BUSYNESS_SPIKE_SATURATED_THRESHOLD,     0.500 );

	// multi-version client control
	init( MVC_CLIENTLIB_CHUNK_SIZE,              8*1024 );
	init( MVC_CLIENTLIB_CHUNKS_PER_TRANSACTION,      32 );

	// Blob granules
	init( BG_MAX_GRANULE_PARALLELISM,                10 );

<<<<<<< HEAD
	init( MAX_TENANTS_PER_CLUSTER,                  1e6 );
	init( MAX_DATA_CLUSTERS,                        1e5 );
	init( REMOVE_CLUSTER_TENANT_BATCH_SIZE,         1e4 ); if ( randomize && BUGGIFY ) REMOVE_CLUSTER_TENANT_BATCH_SIZE = 1;
=======
	init( CHANGE_QUORUM_BAD_STATE_RETRY_TIMES,        3 );
	init( CHANGE_QUORUM_BAD_STATE_RETRY_DELAY,      2.0 );
>>>>>>> ec9c3cf0

	// clang-format on
}

TEST_CASE("/fdbclient/knobs/initialize") {
	// This test depends on TASKBUCKET_TIMEOUT_VERSIONS being defined as a constant multiple of CORE_VERSIONSPERSECOND
	ClientKnobs clientKnobs(Randomize::False);
	int64_t initialCoreVersionsPerSecond = clientKnobs.CORE_VERSIONSPERSECOND;
	int initialTaskBucketTimeoutVersions = clientKnobs.TASKBUCKET_TIMEOUT_VERSIONS;
	clientKnobs.setKnob("core_versionspersecond", initialCoreVersionsPerSecond * 2);
	ASSERT_EQ(clientKnobs.CORE_VERSIONSPERSECOND, initialCoreVersionsPerSecond * 2);
	ASSERT_EQ(clientKnobs.TASKBUCKET_TIMEOUT_VERSIONS, initialTaskBucketTimeoutVersions);
	clientKnobs.initialize(Randomize::False);
	ASSERT_EQ(clientKnobs.CORE_VERSIONSPERSECOND, initialCoreVersionsPerSecond * 2);
	ASSERT_EQ(clientKnobs.TASKBUCKET_TIMEOUT_VERSIONS, initialTaskBucketTimeoutVersions * 2);
	return Void();
}<|MERGE_RESOLUTION|>--- conflicted
+++ resolved
@@ -287,14 +287,13 @@
 	// Blob granules
 	init( BG_MAX_GRANULE_PARALLELISM,                10 );
 
-<<<<<<< HEAD
+	init( CHANGE_QUORUM_BAD_STATE_RETRY_TIMES,        3 );
+	init( CHANGE_QUORUM_BAD_STATE_RETRY_DELAY,      2.0 );
+
+	// Tenants and Metacluster
 	init( MAX_TENANTS_PER_CLUSTER,                  1e6 );
 	init( MAX_DATA_CLUSTERS,                        1e5 );
 	init( REMOVE_CLUSTER_TENANT_BATCH_SIZE,         1e4 ); if ( randomize && BUGGIFY ) REMOVE_CLUSTER_TENANT_BATCH_SIZE = 1;
-=======
-	init( CHANGE_QUORUM_BAD_STATE_RETRY_TIMES,        3 );
-	init( CHANGE_QUORUM_BAD_STATE_RETRY_DELAY,      2.0 );
->>>>>>> ec9c3cf0
 
 	// clang-format on
 }
