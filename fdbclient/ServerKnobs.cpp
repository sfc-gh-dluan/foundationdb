--- conflicted
+++ resolved
@@ -802,10 +802,6 @@
 	init( LATENCY_SAMPLE_SIZE,                                100000 );
 	init( LATENCY_METRICS_LOGGING_INTERVAL,                     60.0 );
 
-<<<<<<< HEAD
-	// Blob granules
-	init( BG_URL,               isSimulated ? "file://fdbblob/" : "" ); // TODO: store in system key space, eventually
-=======
 	// Cluster recovery
 	init ( CLUSTER_RECOVERY_EVENT_NAME_PREFIX,               "Master");
 
@@ -813,9 +809,8 @@
     init( ENABLE_ENCRYPT_KEY_PROXY,                            false );
 
 	// Blob granlues
-	init( BG_URL,                                                 "" ); // TODO: store in system key space, eventually
->>>>>>> e07ae6fd
-	init( BG_SNAPSHOT_FILE_TARGET_BYTES,                    10000000 ); if( randomize && BUGGIFY ) { deterministicRandom()->random01() < 0.1 ? BG_SNAPSHOT_FILE_TARGET_BYTES /= 100 : BG_SNAPSHOT_FILE_TARGET_BYTES /= 10; }
+	init( BG_URL,               isSimulated ? "file://fdbblob/" : "" ); // TODO: store in system key space, eventually
+	init( BG_SNAPSHOT_FILE_TARGET_BYTES,                    10000000 ); if( buggifySmallShards || (randomize && BUGGIFY) ) { deterministicRandom()->random01() < 0.1 ? BG_SNAPSHOT_FILE_TARGET_BYTES /= 100 : BG_SNAPSHOT_FILE_TARGET_BYTES /= 10; }
 	init( BG_DELTA_BYTES_BEFORE_COMPACT, BG_SNAPSHOT_FILE_TARGET_BYTES/2 );
 	init( BG_DELTA_FILE_TARGET_BYTES,   BG_DELTA_BYTES_BEFORE_COMPACT/10 );
 	init( BG_PRUNE_TIMEOUT,                                   60*60);
