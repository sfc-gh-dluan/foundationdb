/*
 * LoadBalance.actor.h
 *
 * This source file is part of the FoundationDB open source project
 *
 * Copyright 2013-2018 Apple Inc. and the FoundationDB project authors
 *
 * Licensed under the Apache License, Version 2.0 (the "License");
 * you may not use this file except in compliance with the License.
 * You may obtain a copy of the License at
 *
 *     http://www.apache.org/licenses/LICENSE-2.0
 *
 * Unless required by applicable law or agreed to in writing, software
 * distributed under the License is distributed on an "AS IS" BASIS,
 * WITHOUT WARRANTIES OR CONDITIONS OF ANY KIND, either express or implied.
 * See the License for the specific language governing permissions and
 * limitations under the License.
 */

#pragma once

// When actually compiled (NO_INTELLISENSE), include the generated version of this file.  In intellisense use the source version.
#if defined(NO_INTELLISENSE) && !defined(FLOW_LOADBALANCE_ACTOR_G_H)
	#define FLOW_LOADBALANCE_ACTOR_G_H
	#include "fdbrpc/LoadBalance.actor.g.h"
#elif !defined(FLOW_LOADBALANCE_ACTOR_H)
	#define FLOW_LOADBALANCE_ACTOR_H

#include "flow/flow.h"
#include "flow/Knobs.h"

#include "fdbrpc/FailureMonitor.h"
#include "fdbrpc/fdbrpc.h"
#include "fdbrpc/Locality.h"
#include "fdbrpc/QueueModel.h"
#include "fdbrpc/MultiInterface.h"
#include "flow/actorcompiler.h"  // This must be the last #include.

using std::vector;

struct ModelHolder : NonCopyable, public ReferenceCounted<ModelHolder> {
	QueueModel* model;
	bool released;
	double startTime;
	double delta;
	uint64_t token;

	ModelHolder( QueueModel* model, uint64_t token ) : model(model), token(token), released(false), startTime(now()) {
		if(model) {
			delta = model->addRequest(token);
		}
	}

	void release(bool clean, bool futureVersion, double penalty, bool measureLatency = true) {
		if(model && !released) {
			released = true;
			double latency = (clean || measureLatency) ? now() - startTime : 0.0;
			model->endRequest(token, latency, penalty, delta, clean, futureVersion);
		}
	}

	~ModelHolder() { 
		release(false, false, -1.0, false);
	}
};

// Subclasses must initialize all members in their default constructors
// Subclasses must serialize all members
struct LoadBalancedReply {
	double penalty;
	Optional<Error> error;
	LoadBalancedReply() : penalty(1.0) {}
};

Optional<LoadBalancedReply> getLoadBalancedReply(const LoadBalancedReply *reply);
Optional<LoadBalancedReply> getLoadBalancedReply(const void*);

// Returns true if we got a value for our request
// Throws an error if the request returned an error that should bubble out
// Returns false if we got an error that should result in reissuing the request
template <class T>
bool checkAndProcessResult(ErrorOr<T> result, Reference<ModelHolder> holder, bool atMostOnce, bool triedAllOptions) {
	Optional<LoadBalancedReply> loadBalancedReply;
	if(!result.isError()) {
		loadBalancedReply = getLoadBalancedReply(&result.get());
	}

	int errCode;
	if (loadBalancedReply.present()) {
		errCode = loadBalancedReply.get().error.present() ? loadBalancedReply.get().error.get().code() : error_code_success;
	}
	else {
		errCode = result.isError() ? result.getError().code() : error_code_success;
	}

	bool maybeDelivered = errCode == error_code_broken_promise || errCode == error_code_request_maybe_delivered;
	bool receivedResponse = loadBalancedReply.present() ? !loadBalancedReply.get().error.present() : result.present();
	receivedResponse = receivedResponse || (!maybeDelivered && errCode != error_code_process_behind);
	bool futureVersion = errCode == error_code_future_version || errCode == error_code_process_behind;

	holder->release(receivedResponse, futureVersion, loadBalancedReply.present() ? loadBalancedReply.get().penalty : -1.0);

	if (errCode == error_code_server_overloaded)
	{
		return false;
	}

	if (loadBalancedReply.present() && !loadBalancedReply.get().error.present()) {
		return true;
	}

	if (!loadBalancedReply.present() && result.present()) {
		return true;
	}

	if(receivedResponse) {
		throw loadBalancedReply.present() ? loadBalancedReply.get().error.get() : result.getError();
	}

	if(atMostOnce && maybeDelivered) {
		throw request_maybe_delivered();
	}

	if(triedAllOptions && errCode == error_code_process_behind) {
		throw process_behind(); 
	}

	return false;
}

ACTOR template <class Request>
Future<Optional<REPLY_TYPE(Request)>> makeRequest(RequestStream<Request> const* stream, Request request, double backoff, Future<Void> requestUnneeded, QueueModel *model, bool isFirstRequest, bool atMostOnce, bool triedAllOptions) {
	if(backoff > 0.0) {
		wait(delay(backoff) || requestUnneeded);
	}

	if(requestUnneeded.isReady()) {
		return Optional<REPLY_TYPE(Request)>();
	}

	state Reference<ModelHolder> holder(new ModelHolder(model, stream->getEndpoint().token.first()));

	ErrorOr<REPLY_TYPE(Request)> result = wait(stream->tryGetReply(request));
	if(checkAndProcessResult(result, holder, atMostOnce, triedAllOptions)) {
		return result.get();	
	}
	else {
		return Optional<REPLY_TYPE(Request)>();
	}
}

template <class Reply>
void addLaggingRequest(Future<Optional<Reply>> reply, Promise<Void> requestFinished, QueueModel *model) {
	requestFinished.send(Void());
	if(!reply.isReady()) {
		if(model) {
			if(model->laggingRequestCount > FLOW_KNOBS->MAX_LAGGING_REQUESTS_OUTSTANDING || model->laggingRequests.isReady()) {
				model->laggingRequests.cancel();
				model->laggingRequestCount = 0;
				model->addActor = PromiseStream<Future<Void>>();
				model->laggingRequests = actorCollection( model->addActor.getFuture(), &model->laggingRequestCount );
			}

			model->addActor.send(success(errorOr(reply)));
		}
	}
}

// Keep trying to get a reply from any of servers until success or cancellation; tries to take into account
//   failMon's information for load balancing and avoiding failed servers
// If ALL the servers are failed and the list of servers is not fresh, throws an exception to let the caller refresh the
// list of servers. When model is set, load balance among alternatives in the same DC, aiming to balance request queue
// length on these interfaces. If too many interfaces in the same DC are bad, try remote interfaces.
ACTOR template <class Interface, class Request, class Multi>
Future<REPLY_TYPE(Request)> loadBalance(
    Reference<MultiInterface<Multi>> alternatives, RequestStream<Request> Interface::*channel,
    Request request = Request(), TaskPriority taskID = TaskPriority::DefaultPromiseEndpoint,
    bool atMostOnce = false, // if true, throws request_maybe_delivered() instead of retrying automatically
    QueueModel* model = NULL) {
	state Future<Optional<REPLY_TYPE(Request)>> firstRequest;
	state Optional<uint64_t> firstRequestEndpoint;
	state Future<Optional<REPLY_TYPE(Request)>> secondRequest;
	state Future<Void> secondDelay = Never();

	state Promise<Void> requestFinished;
	state double startTime = now();
	
	setReplyPriority(request, taskID);
	if (!alternatives)
		return Never();

	ASSERT( alternatives->size() );

	state int bestAlt = deterministicRandom()->randomInt(0, alternatives->countBest());
	state int nextAlt = deterministicRandom()->randomInt(0, std::max(alternatives->size() - 1,1));
	if( nextAlt >= bestAlt )
		nextAlt++;

	if(model) {
		double bestMetric = 1e9;  // Storage server with the least outstanding requests.
		double nextMetric = 1e9;
		double bestTime = 1e9;  // The latency to the server with the least outstanding requests.
		double nextTime = 1e9;
		int badServers = 0;

		for(int i=0; i<alternatives->size(); i++) {
			// countBest(): the number of alternatives in the same locality (i.e., DC by default) as alternatives[0].
			// if the if-statement is correct, it won't try to send requests to the remote ones.
			if(badServers < std::min(i, FLOW_KNOBS->LOAD_BALANCE_MAX_BAD_OPTIONS + 1) && i == alternatives->countBest()) {
<<<<<<< HEAD
				// When we have at least one healthy local server, and the bad
				// server count is within "LOAD_BALANCE_MAX_BAD_OPTIONS". We
				// do not need to consider any remote servers.
=======
				// If the number of local bad servers is limited,
				// we won't even try to send requests to remote servers.
				// An interface is bad if its endpoint fails or if reply from the interface has a high penalty.
>>>>>>> 980dcb3e
				break;
			}

			RequestStream<Request> const* thisStream = &alternatives->get( i, channel );
			if (!IFailureMonitor::failureMonitor().getState( thisStream->getEndpoint() ).failed) {
				auto& qd = model->getMeasurement(thisStream->getEndpoint().token.first());
				if(now() > qd.failedUntil) {
					double thisMetric = qd.smoothOutstanding.smoothTotal();
					double thisTime = qd.latency;
					if(FLOW_KNOBS->LOAD_BALANCE_PENALTY_IS_BAD && qd.penalty > 1.001) {
<<<<<<< HEAD
						// When a server wants to penalize itself (the default
						// penalty value is 1.0), consider this server as bad.
=======
						// penalty is sent from server.
>>>>>>> 980dcb3e
						++badServers;
					}

					if(thisMetric < bestMetric) {
						if(i != bestAlt) {
							nextAlt = bestAlt;
							nextMetric = bestMetric;
							nextTime = bestTime;
						}
						bestAlt = i;
						bestMetric = thisMetric;
						bestTime = thisTime;
					} else if( thisMetric < nextMetric ) {
						nextAlt = i;
						nextMetric = thisMetric;
						nextTime = thisTime;
					}
				} else {
					++badServers;
				}
			} else {
				++badServers;
			}
		}
		if( nextMetric > 1e8 ) {
			// If we still don't have a second best choice to issue request to,
			// go through all the remote servers again, since we may have
			// skipped it.
			for(int i=alternatives->countBest(); i<alternatives->size(); i++) {
				RequestStream<Request> const* thisStream = &alternatives->get( i, channel );
				if (!IFailureMonitor::failureMonitor().getState( thisStream->getEndpoint() ).failed) {
					auto& qd = model->getMeasurement(thisStream->getEndpoint().token.first());
					if(now() > qd.failedUntil) {
						double thisMetric = qd.smoothOutstanding.smoothTotal();
						double thisTime = qd.latency;

						if( thisMetric < nextMetric ) {
							nextAlt = i;
							nextMetric = thisMetric;
							nextTime = thisTime;
						}
					}
				}
			}
		}

		if(nextTime < 1e9) {
			// Decide when to send the request to the second best choice.
			if(bestTime > FLOW_KNOBS->INSTANT_SECOND_REQUEST_MULTIPLIER*(model->secondMultiplier*(nextTime) + FLOW_KNOBS->BASE_SECOND_REQUEST_TIME)) {
				secondDelay = Void();
			} else {
				secondDelay = delay( model->secondMultiplier*nextTime + FLOW_KNOBS->BASE_SECOND_REQUEST_TIME );
			}
		}
		else {
			secondDelay = Never();
		}
	}

	state int startAlt = nextAlt;
	state int startDistance = (bestAlt+alternatives->size()-startAlt) % alternatives->size();

	state int numAttempts = 0;
	state double backoff = 0;
	state bool triedAllOptions = false;
	// Issue requests to selected servers.
	loop {
		if(now() - startTime > (g_network->isSimulated() ? 30.0 : 600.0)) {
			TraceEvent ev(g_network->isSimulated() ? SevWarn : SevWarnAlways, "LoadBalanceTooLong");
			ev.suppressFor(1.0);
			ev.detail("Duration", now() - startTime);
			ev.detail("NumAttempts", numAttempts);
			ev.detail("Backoff", backoff);
			ev.detail("TriedAllOptions", triedAllOptions);
			if(ev.isEnabled()) {
				ev.log();
				for(int alternativeNum=0; alternativeNum<alternatives->size(); alternativeNum++) {
					RequestStream<Request> const* thisStream = &alternatives->get( alternativeNum, channel );
					TraceEvent(SevWarn, "LoadBalanceTooLongEndpoint").detail("Addr", thisStream->getEndpoint().getPrimaryAddress()).detail("Token", thisStream->getEndpoint().token).detail("Failed", IFailureMonitor::failureMonitor().getState( thisStream->getEndpoint() ).failed);
				}
			}
		}

		// Find an alternative, if any, that is not failed, starting with
		// nextAlt. This logic matters only if model == NULL. Otherwise, the
		// bestAlt and nextAlt have been decided.
		state RequestStream<Request> const* stream = NULL;
		for(int alternativeNum=0; alternativeNum<alternatives->size(); alternativeNum++) {
			int useAlt = nextAlt;
			if( nextAlt == startAlt )
				useAlt = bestAlt;
			else if( (nextAlt+alternatives->size()-startAlt) % alternatives->size() <= startDistance )
				useAlt = (nextAlt+alternatives->size()-1) % alternatives->size();
			
			stream = &alternatives->get( useAlt, channel );
			if (!IFailureMonitor::failureMonitor().getState( stream->getEndpoint() ).failed && (!firstRequestEndpoint.present() || stream->getEndpoint().token.first() != firstRequestEndpoint.get()))
				break;
			nextAlt = (nextAlt+1) % alternatives->size();
			if(nextAlt == startAlt) triedAllOptions = true;
			stream=NULL;
		}

		if(!stream && !firstRequest.isValid() ) {
			// Everything is down!  Wait for someone to be up.

			vector<Future<Void>> ok( alternatives->size() );
			for(int i=0; i<ok.size(); i++) {
				ok[i] = IFailureMonitor::failureMonitor().onStateEqual( alternatives->get(i, channel).getEndpoint(), FailureStatus(false) );
			}

			if(!alternatives->alwaysFresh()) {
				if(now() - g_network->networkInfo.newestAlternativesFailure > FLOW_KNOBS->ALTERNATIVES_FAILURE_RESET_TIME) {
					g_network->networkInfo.oldestAlternativesFailure = now();
				}
				
				double delay = FLOW_KNOBS->ALTERNATIVES_FAILURE_MIN_DELAY;
				if(now() - g_network->networkInfo.lastAlternativesFailureSkipDelay > FLOW_KNOBS->ALTERNATIVES_FAILURE_SKIP_DELAY) {
					g_network->networkInfo.lastAlternativesFailureSkipDelay = now();
				} else {
					double elapsed = now()-g_network->networkInfo.oldestAlternativesFailure;
					delay = std::max(delay, std::min(elapsed*FLOW_KNOBS->ALTERNATIVES_FAILURE_DELAY_RATIO, FLOW_KNOBS->ALTERNATIVES_FAILURE_MAX_DELAY));
					delay = std::max(delay, std::min(elapsed*FLOW_KNOBS->ALTERNATIVES_FAILURE_SLOW_DELAY_RATIO, FLOW_KNOBS->ALTERNATIVES_FAILURE_SLOW_MAX_DELAY));
				}

				// Making this SevWarn means a lot of clutter
				if(now() - g_network->networkInfo.newestAlternativesFailure > 1 || deterministicRandom()->random01() < 0.01) {
					TraceEvent("AllAlternativesFailed")
						.detail("Interval", FLOW_KNOBS->CACHE_REFRESH_INTERVAL_WHEN_ALL_ALTERNATIVES_FAILED)
						.detail("Alternatives", alternatives->description())
						.detail("Delay", delay);
				}

				g_network->networkInfo.newestAlternativesFailure = now();

				choose {
					when ( wait( quorum( ok, 1 ) ) ) {}
					when ( wait( ::delayJittered( delay ) ) ) {
						throw all_alternatives_failed();
					}
				}
			} else {
				wait( quorum( ok, 1 ) );
			}

			numAttempts = 0; // now that we've got a server back, reset the backoff
		} else if(!stream) {
			//Only the first location is available. 
			Optional<REPLY_TYPE(Request)> result = wait( firstRequest );
			if(result.present()) {
				return result.get();
			}

			firstRequest = Future<Optional<REPLY_TYPE(Request)>>();
			firstRequestEndpoint = Optional<uint64_t>();
		} else if( firstRequest.isValid() ) {
			//Issue a second request, the first one is taking a long time.
			secondRequest = makeRequest(stream, request, backoff, requestFinished.getFuture(), model, false, atMostOnce, triedAllOptions);
			state bool firstFinished = false;

			loop {
				choose {
					when(ErrorOr<Optional<REPLY_TYPE(Request)>> result = wait( firstRequest.isValid() ? errorOr(firstRequest) : Never() )) {
						if(result.isError() || result.get().present()) {
							addLaggingRequest(secondRequest, requestFinished, model);
							if(result.isError()) {
								throw result.getError();
							}
							else {
								return result.get().get();
							}
						}

						firstRequest = Future<Optional<REPLY_TYPE(Request)>>();
						firstRequestEndpoint = Optional<uint64_t>();
						firstFinished = true;
					}
					when(ErrorOr<Optional<REPLY_TYPE(Request)>> result = wait( errorOr(secondRequest) )) {
						if(result.isError() || result.get().present()) {
							if(!firstFinished) {
								addLaggingRequest(firstRequest, requestFinished, model);
							}
							if(result.isError()) {
								throw result.getError();
							}
							else {
								return result.get().get();
							}
						}

						break;
					}
				}
			}

			if(++numAttempts >= alternatives->size()) {
				backoff = std::min(FLOW_KNOBS->LOAD_BALANCE_MAX_BACKOFF, std::max(FLOW_KNOBS->LOAD_BALANCE_START_BACKOFF, backoff * FLOW_KNOBS->LOAD_BALANCE_BACKOFF_RATE));
			}
		} else {
			//Issue a request, if it takes too long to get a reply, go around the loop
			firstRequest = makeRequest(stream, request, backoff, requestFinished.getFuture(), model, true, atMostOnce, triedAllOptions);
			firstRequestEndpoint = stream->getEndpoint().token.first();

			loop {
				choose {
					when(ErrorOr<Optional<REPLY_TYPE(Request)>> result = wait( errorOr(firstRequest) )) {
						if(model) {
							model->secondMultiplier = std::max(model->secondMultiplier-FLOW_KNOBS->SECOND_REQUEST_MULTIPLIER_DECAY, 1.0);
							model->secondBudget = std::min(model->secondBudget+FLOW_KNOBS->SECOND_REQUEST_BUDGET_GROWTH, FLOW_KNOBS->SECOND_REQUEST_MAX_BUDGET);
						}

						if(result.isError()) {
							throw result.getError();
						}

						if(result.get().present()) {
							return result.get().get();
						}

						firstRequest = Future<Optional<REPLY_TYPE(Request)>>();
						firstRequestEndpoint = Optional<uint64_t>();
						break;
					}
					when(wait(secondDelay)) {
						secondDelay = Never();
						if(model && model->secondBudget >= 1.0) {
							model->secondMultiplier += FLOW_KNOBS->SECOND_REQUEST_MULTIPLIER_GROWTH;
							model->secondBudget -= 1.0;
							break;
						}
					}
				}
			}

			if(++numAttempts >= alternatives->size()) {
				backoff = std::min(FLOW_KNOBS->LOAD_BALANCE_MAX_BACKOFF, std::max(FLOW_KNOBS->LOAD_BALANCE_START_BACKOFF, backoff * FLOW_KNOBS->LOAD_BALANCE_BACKOFF_RATE));
			}
		}

		nextAlt = (nextAlt+1) % alternatives->size();
		if(nextAlt == startAlt) triedAllOptions = true;
		resetReply(request, taskID);
		secondDelay = Never();
	}
}

// Subclasses must initialize all members in their default constructors
// Subclasses must serialize all members
struct BasicLoadBalancedReply {
	int processBusyTime;
	BasicLoadBalancedReply() : processBusyTime(0) {}
};

Optional<BasicLoadBalancedReply> getBasicLoadBalancedReply(const BasicLoadBalancedReply *reply);
Optional<BasicLoadBalancedReply> getBasicLoadBalancedReply(const void*);

// A simpler version of LoadBalance that does not send second requests where the list of servers are always fresh
ACTOR template <class Interface, class Request, class Multi>
Future< REPLY_TYPE(Request) > basicLoadBalance(
	Reference<ModelInterface<Multi>> alternatives,
	RequestStream<Request> Interface::* channel,
	Request request = Request(),
	TaskPriority taskID = TaskPriority::DefaultPromiseEndpoint,
	bool atMostOnce = false) 
{
	setReplyPriority(request, taskID);
	if (!alternatives)
		return Never();

	ASSERT( alternatives->size() && alternatives->alwaysFresh() );

	state int bestAlt = alternatives->getBest();
	state int nextAlt = deterministicRandom()->randomInt(0, std::max(alternatives->size() - 1,1));
	if( nextAlt >= bestAlt )
		nextAlt++;

	state int startAlt = nextAlt;
	state int startDistance = (bestAlt+alternatives->size()-startAlt) % alternatives->size();

	state int numAttempts = 0;
	state double backoff = 0;
	state int useAlt;
	loop {
		// Find an alternative, if any, that is not failed, starting with nextAlt
		state RequestStream<Request> const* stream = NULL;
		for(int alternativeNum=0; alternativeNum<alternatives->size(); alternativeNum++) {
			useAlt = nextAlt;
			if( nextAlt == startAlt )
				useAlt = bestAlt;
			else if( (nextAlt+alternatives->size()-startAlt) % alternatives->size() <= startDistance )
				useAlt = (nextAlt+alternatives->size()-1) % alternatives->size();
			
			stream = &alternatives->get( useAlt, channel );
			if (!IFailureMonitor::failureMonitor().getState( stream->getEndpoint() ).failed)
				break;
			nextAlt = (nextAlt+1) % alternatives->size();
			stream=NULL;
		}

		if(!stream) {
			// Everything is down!  Wait for someone to be up.

			vector<Future<Void>> ok( alternatives->size() );
			for(int i=0; i<ok.size(); i++) {
				ok[i] = IFailureMonitor::failureMonitor().onStateEqual( alternatives->get(i, channel).getEndpoint(), FailureStatus(false) );
			}
			wait( quorum( ok, 1 ) );

			numAttempts = 0; // now that we've got a server back, reset the backoff
		} else {
			if(backoff > 0.0) {
				wait(delay(backoff));
			}

			ErrorOr<REPLY_TYPE(Request)> result = wait(stream->tryGetReply(request));

			if(result.present()) {
				Optional<BasicLoadBalancedReply> loadBalancedReply = getBasicLoadBalancedReply(&result.get());
				if(loadBalancedReply.present()) {
					alternatives->updateRecent( useAlt, loadBalancedReply.get().processBusyTime );
				}

				return result.get();
			}

			if(result.getError().code() != error_code_broken_promise && result.getError().code() != error_code_request_maybe_delivered) {
				throw result.getError();
			}

			if(atMostOnce) {
				throw request_maybe_delivered();
			}

			if(++numAttempts >= alternatives->size()) {
				backoff = std::min(FLOW_KNOBS->LOAD_BALANCE_MAX_BACKOFF, std::max(FLOW_KNOBS->LOAD_BALANCE_START_BACKOFF, backoff * FLOW_KNOBS->LOAD_BALANCE_BACKOFF_RATE));
			}
		}

		nextAlt = (nextAlt+1) % alternatives->size();
		resetReply(request, taskID);
	}
}

#include "flow/unactorcompiler.h"

#endif<|MERGE_RESOLUTION|>--- conflicted
+++ resolved
@@ -208,15 +208,9 @@
 			// countBest(): the number of alternatives in the same locality (i.e., DC by default) as alternatives[0].
 			// if the if-statement is correct, it won't try to send requests to the remote ones.
 			if(badServers < std::min(i, FLOW_KNOBS->LOAD_BALANCE_MAX_BAD_OPTIONS + 1) && i == alternatives->countBest()) {
-<<<<<<< HEAD
 				// When we have at least one healthy local server, and the bad
 				// server count is within "LOAD_BALANCE_MAX_BAD_OPTIONS". We
 				// do not need to consider any remote servers.
-=======
-				// If the number of local bad servers is limited,
-				// we won't even try to send requests to remote servers.
-				// An interface is bad if its endpoint fails or if reply from the interface has a high penalty.
->>>>>>> 980dcb3e
 				break;
 			}
 
@@ -227,12 +221,9 @@
 					double thisMetric = qd.smoothOutstanding.smoothTotal();
 					double thisTime = qd.latency;
 					if(FLOW_KNOBS->LOAD_BALANCE_PENALTY_IS_BAD && qd.penalty > 1.001) {
-<<<<<<< HEAD
 						// When a server wants to penalize itself (the default
 						// penalty value is 1.0), consider this server as bad.
-=======
 						// penalty is sent from server.
->>>>>>> 980dcb3e
 						++badServers;
 					}
 
