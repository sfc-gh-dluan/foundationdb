--- conflicted
+++ resolved
@@ -24,11 +24,6 @@
 #include "flow/Knobs.h"
 #include "flow/Trace.h"
 #include "flow/UnitTest.h"
-<<<<<<< HEAD
-
-using std::make_pair;
-=======
->>>>>>> e68b131e
 
 bool g_crashOnError = false;
 
